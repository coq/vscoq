(**************************************************************************)
(*                                                                        *)
(*                                 VSCoq                                  *)
(*                                                                        *)
(*                   Copyright INRIA and contributors                     *)
(*       (see version control and README file for authors & dates)        *)
(*                                                                        *)
(**************************************************************************)
(*                                                                        *)
(*   This file is distributed under the terms of the MIT License.         *)
(*   See LICENSE file.                                                    *)
(*                                                                        *)
(**************************************************************************)

(** This toplevel implements an LSP-based server language for VsCode,
    used by the VsCoq extension. *)

open Printer
open Lsp.JsonRpc
open Lsp.LspEncode
open Lsp.LspData

module CompactedDecl = Context.Compacted.Declaration

let init_state : (Vernacstate.t * Coqargs.injection_command list) option ref = ref None
let get_init_state () =
  match !init_state with
  | Some st -> st
  | None -> CErrors.anomaly Pp.(str "Initial state not available")

let states : (string, Dm.DocumentManager.state) Hashtbl.t = Hashtbl.create 39

let lsp_debug = CDebug.create ~name:"vscoq.lspManager" ()

let log msg = lsp_debug Pp.(fun () ->
  str @@ Format.asprintf "       [%d] %s" (Unix.getpid ()) msg)

(*let string_field name obj = Yojson.Safe.to_string (List.assoc name obj)*)

type lsp_event = 
  | Request of Yojson.Safe.t option

type event =
 | LspManagerEvent of lsp_event
 | DocumentManagerEvent of string * Dm.DocumentManager.event
 | Notification of notification

type events = event Sel.event list

let lsp : event Sel.event =
  Sel.on_httpcle Unix.stdin (function
    | Ok buff ->
      begin
        log "UI req ready";
        try LspManagerEvent (Request (Some (Yojson.Safe.from_string (Bytes.to_string buff))))
        with exn ->
          log @@ "failed to decode json";
          LspManagerEvent (Request None)
      end
    | Error exn ->
        log @@ ("failed to read message: " ^ Printexc.to_string exn);
        (*this line is sacred*)
        exit(0))
  |> fst
  |> Sel.name "lsp"
  |> Sel.make_recurring

let output_json ?(trace=true) obj =
  let msg  = Yojson.Safe.pretty_to_string ~std:true obj in
  let size = String.length msg in
  let s = Printf.sprintf "Content-Length: %d\r\n\r\n%s" size msg in
  log @@ "sent: " ^ msg;
  ignore(Unix.write_substring Unix.stdout s 0 (String.length s)) (* TODO ERROR *)

let do_initialize ~id params =
  let open Yojson.Safe.Util in
<<<<<<< HEAD
  let capabilities = `Assoc [
    "textDocumentSync", `Int 2 (* Incremental *);
    "completionProvider", `Assoc [
      "completionItem", `Assoc [
        "labelDetailsSupport", `Bool false;
      ]
    ];
  ]
  in
  let result = Ok (`Assoc ["capabilities", capabilities]) in
=======
  let capabilities = ServerCapabilities.{
    textDocumentSync = Incremental;
    hoverProvider = true;
  } in
  let result = Ok (`Assoc ["capabilities", ServerCapabilities.yojson_of_t capabilities]) in
>>>>>>> 3a3de562
  output_json Response.(yojson_of_t {id; result})

let do_shutdown ~id params =
  let open Yojson.Safe.Util in
  let result = Ok `Null in
  output_json Response.(yojson_of_t {id; result})

let do_exit ~id params =
  exit 0

let parse_loc json =
  let open Yojson.Safe.Util in
  let line = json |> member "line" |> to_int in
  let character = json |> member "character" |> to_int in
  Position.{ line ; character }

let publish_diagnostics uri doc =
  let diagnostics = List.map Diagnostic.yojson_of_t @@ Dm.DocumentManager.diagnostics doc in
  let params = `Assoc [
    "uri", `String uri;
    "diagnostics", `List diagnostics;
  ]
  in
  let method_ = "textDocument/publishDiagnostics" in
  output_json @@ Notification.(yojson_of_t { method_; params })

let send_highlights uri doc =
  let { Dm.DocumentManager.parsed; checked; checked_by_delegate; legacy_highlight } =
    Dm.DocumentManager.executed_ranges doc in
  let parsed = List.map Range.yojson_of_t parsed in
  let checked = List.map Range.yojson_of_t checked in
  (* let checked_by_delegate = List.map mk_range checked_by_delegate in *)
  let legacy_highlight = List.map Range.yojson_of_t legacy_highlight in
  let params = `Assoc [
    "uri", `String uri;
    "parsedRange", `List parsed;
    "processingRange", `List checked;
    "processedRange", `List legacy_highlight;
  ]
  in
  let method_ = "vscoq/updateHighlights" in
  output_json @@ Notification.(yojson_of_t { method_; params })

let update_view uri st =
  send_highlights uri st;
  publish_diagnostics uri st

let textDocumentDidOpen params =
  let open Yojson.Safe.Util in
  let textDocument = params |> member "textDocument" in
  let uri = textDocument |> member "uri" |> to_string in
  let text = textDocument |> member "text" |> to_string in
  let vst, opts = get_init_state () in
  let st, events = Dm.DocumentManager.init vst ~opts ~uri ~text in
  let st = Dm.DocumentManager.validate_document st in
  let (st, events') = Dm.DocumentManager.interpret_to_end st in
  Hashtbl.add states uri st;
  update_view uri st;
  uri, events@events'

let textDocumentDidChange params =
  let open Yojson.Safe.Util in
  let textDocument = params |> member "textDocument" in
  let uri = textDocument |> member "uri" |> to_string in
  let contentChanges = params |> member "contentChanges" |> to_list in
  let read_edit edit =
    let text = edit |> member "text" |> to_string in
    let range = Range.t_of_yojson (edit |> member "range") in
    range, text
  in
  let textEdits = List.map read_edit contentChanges in
  let st = Hashtbl.find states uri in
  let st = Dm.DocumentManager.apply_text_edits st textEdits in
  let (st, events) = Dm.DocumentManager.interpret_to_end st in
  Hashtbl.replace states uri st;
  update_view uri st;
  uri, events

let textDocumentDidSave params =
  let open Yojson.Safe.Util in
  let textDocument = params |> member "textDocument" in
  let uri = textDocument |> member "uri" |> to_string in
  let st = Hashtbl.find states uri in
  let st = Dm.DocumentManager.validate_document st in
  Hashtbl.replace states uri st;
  update_view uri st

let progress_hook uri () =
  let st = Hashtbl.find states uri in
  update_view uri st

let coqtopInterpretToPoint ~id params : (string * Dm.DocumentManager.events) =
  let open Yojson.Safe.Util in
  let uri = params |> member "uri" |> to_string in
  let loc = params |> member "location" |> parse_loc in
  let st = Hashtbl.find states uri in
  let (st, events) = Dm.DocumentManager.interpret_to_position st loc in
  Hashtbl.replace states uri st;
  update_view uri st;
  (uri, events)

let coqtopStepBackward ~id params : (string * Dm.DocumentManager.events) =
  let open Yojson.Safe.Util in
  let uri = params |> member "uri" |> to_string in
  let st = Hashtbl.find states uri in
  let (st, events) = Dm.DocumentManager.interpret_to_previous st in
  Hashtbl.replace states uri st;
  update_view uri st;
  (uri,events)

let coqtopStepForward ~id params : (string * Dm.DocumentManager.events) =
  let open Yojson.Safe.Util in
  let uri = params |> member "uri" |> to_string in
  let st = Hashtbl.find states uri in
  let (st, events) = Dm.DocumentManager.interpret_to_next st in
  Hashtbl.replace states uri st;
  update_view uri st;
  (uri,events)
  
  let make_label (label, typ, path) = 
    `Assoc [
      "label", `String label;
      "detail", `String typ;
      "documentation", `String ("Path: " ^ path)
    ]

  let textDocumentCompletion ~id params =
    let open Yojson.Safe.Util in
    let textDocument = params |> member "textDocument" in
    let uri = textDocument |> member "uri" |> to_string in
    let loc = params |> member "position" |> parse_loc in
    let st = Hashtbl.find states uri in
    let completionItems = Dm.CompletionSuggester.get_completion_items ~id params st loc in
    let result = Ok (`List (completionItems |> List.map make_label)) in
    output_json @@ Response.(yojson_of_t { id; result })

let coqtopResetCoq ~id params =
  let open Yojson.Safe.Util in
  let uri = params |> member "uri" |> to_string in
  let st = Hashtbl.find states uri in
  let st = Dm.DocumentManager.reset st in
  Hashtbl.replace states uri st;
  update_view uri st

let coqtopInterpretToEnd ~id params : (string * Dm.DocumentManager.events) =
  let open Yojson.Safe.Util in
  let uri = params |> member "uri" |> to_string in
  let st = Hashtbl.find states uri in
  let (st, events) = Dm.DocumentManager.interpret_to_end st in
  Hashtbl.replace states uri st;
  update_view uri st;
  (uri,events)

let inject_dm_event uri x : event Sel.event =
  Sel.map (fun e -> DocumentManagerEvent(uri,e)) x

let inject_notification x : event Sel.event =
  Sel.map (fun x -> Notification(x)) x

let inject_dm_events (uri,l) =
  List.map (inject_dm_event uri) l

let inject_notifications l =
  List.map inject_notification l

let coqtopUpdateProofView ~id params =
  let open Yojson.Safe.Util in
  let textDocument = params |> member "textDocument" in
  let uri = textDocument |> member "uri" |> to_string in
  let loc = params |> member "position" |> parse_loc in
  let st = Hashtbl.find states uri in
  match Dm.DocumentManager.get_proof st loc with
  | None -> ()
  | Some proofview ->
    let result = Ok (mk_proofview proofview) in
    output_json @@ Response.(yojson_of_t { id; result })

let coqtopAbout ~id params =
  let open Yojson.Safe.Util in
  let textDocument = params |> member "textDocument" in
  let uri = textDocument |> member "uri" |> to_string in
  let loc = params |> member "position" |> parse_loc in(* 
  let goalIndex = params |> member "goalIndex" in *)
  let pattern = params |> member "pattern" |> to_string in 
  let st = Hashtbl.find states uri in
  let goal = None in (*TODO*)
  match Dm.DocumentManager.about st loc ~goal ~pattern with
  | Error _ -> ()
  | Ok str ->
    let result = Ok (`String str) in
    output_json @@ Response.(yojson_of_t { id; result })

let coqtopCheck ~id params =
  let open Yojson.Safe.Util in
  let textDocument = params |> member "textDocument" in
  let uri = textDocument |> member "uri" |> to_string in
  let loc = params |> member "position" |> parse_loc in
  let st = Hashtbl.find states uri in
  match Dm.DocumentManager.get_proof st loc with
  | None -> ()
  | Some proofview ->
    let result = Ok (mk_proofview proofview) in
    output_json @@ Response.(yojson_of_t { id; result })

  let coqtopSearch ~id params =
    let open Yojson.Safe.Util in
    let textDocument = params |> member "textDocument" in
    let uri = textDocument |> member "uri" |> to_string in
    let loc = params |> member "position" |> parse_loc in
    let pattern = params |> member "pattern" |> to_string in
    let search_id = params |> member "id" |> to_string in
    let st = Hashtbl.find states uri in
    try
      let notifications = Dm.DocumentManager.search st ~id:search_id loc pattern in
      let result = Ok `Null in
      output_json @@ Response.(yojson_of_t {id; result}); notifications
    with e ->
      let e, info = Exninfo.capture e in
      let code = Lsp.LspData.Error.requestFailed in
      let message = Pp.string_of_ppcmds @@ CErrors.iprint (e, info) in
      let error = Response.Error.{ code; message } in
      output_json @@ Response.(yojson_of_t { id; result = Error error}); []

  let coqtopSearchResult ~id name statement =
    let method_ = "vscoq/searchResult" in
    let params = `Assoc [ "id", `String id; "name", `String name; "statement", `String statement ] in
    output_json @@ Notification.(yojson_of_t {method_; params})
    
let dispatch_method ~id method_name params : events =
  match method_name with
  | "initialize" -> do_initialize ~id params; []
  | "initialized" -> []
  | "shutdown" -> do_shutdown ~id params; []
  | "exit" -> do_exit ~id params
  | "textDocument/didOpen" -> textDocumentDidOpen params |> inject_dm_events
  | "textDocument/didChange" -> textDocumentDidChange params |> inject_dm_events
  | "textDocument/didSave" -> textDocumentDidSave params; []
  | "textDocument/completion" -> textDocumentCompletion ~id params; []
  | "vscoq/interpretToPoint" -> coqtopInterpretToPoint ~id params |> inject_dm_events
  | "vscoq/stepBackward" -> coqtopStepBackward ~id params |> inject_dm_events
  | "vscoq/stepForward" -> coqtopStepForward ~id params |> inject_dm_events
  | "vscoq/resetCoq" -> coqtopResetCoq ~id params; []
  | "vscoq/interpretToEnd" -> coqtopInterpretToEnd ~id params |> inject_dm_events
  | "vscoq/updateProofView" -> coqtopUpdateProofView ~id params; []
  | "vscoq/search" -> coqtopSearch ~id params |> inject_notifications
  | "vscoq/about" -> coqtopAbout ~id params; []
  | "vscoq/check" -> coqtopCheck ~id params; []
  | _ -> log @@ "Ignoring call to unknown method: " ^ method_name; []

let handle_lsp_event = function
  | Request None ->
      []
  | Request (Some req) ->
      let open Yojson.Safe.Util in
      let id = Option.default 0 (req |> member "id" |> to_int_option) in
      let method_name = req |> member "method" |> to_string in
      let params = req |> member "params" in
      log @@ "ui request: " ^ method_name;
      let more_events = dispatch_method ~id method_name params in
      more_events

let pr_lsp_event = function
  | Request req ->
    Pp.str "Request"

let output_notification = function
| QueryResultNotification params ->
  let method_ = "vscoq/searchResult" in
  output_json @@ Notification.(yojson_of_t { method_; params = yojson_of_query_result params })

let handle_event = function
  | LspManagerEvent e -> handle_lsp_event e
  | DocumentManagerEvent (uri, e) ->
    begin match Hashtbl.find_opt states uri with
    | None ->
      log @@ "ignoring event on non-existing document";
      []
    | Some st ->
      let (ost, events) = Dm.DocumentManager.handle_event e st in
      begin match ost with
        | None -> ()
        | Some st->
          Hashtbl.replace states uri st;
          update_view uri st
      end;
      inject_dm_events (uri, events)
    end
  | Notification notification ->
    output_notification notification; [inject_notification Dm.SearchQuery.query_feedback]

let pr_event = function
  | LspManagerEvent e -> pr_lsp_event e
  | DocumentManagerEvent (uri, e) ->
    Dm.DocumentManager.pr_event e
  | Notification _ -> Pp.str"notif"

let init injections =
  init_state := Some (Vernacstate.freeze_full_state ~marshallable:false, injections)

<|MERGE_RESOLUTION|>--- conflicted
+++ resolved
@@ -74,24 +74,17 @@
 
 let do_initialize ~id params =
   let open Yojson.Safe.Util in
-<<<<<<< HEAD
-  let capabilities = `Assoc [
-    "textDocumentSync", `Int 2 (* Incremental *);
-    "completionProvider", `Assoc [
-      "completionItem", `Assoc [
-        "labelDetailsSupport", `Bool false;
-      ]
-    ];
-  ]
-  in
-  let result = Ok (`Assoc ["capabilities", capabilities]) in
-=======
   let capabilities = ServerCapabilities.{
     textDocumentSync = Incremental;
+    completionProvider = { 
+      resolveProvider = Some false; 
+      triggerCharacters = None; 
+      allCommitCharacters = None; 
+      completionItemLabelDetailsSupport = None 
+    };
     hoverProvider = true;
   } in
   let result = Ok (`Assoc ["capabilities", ServerCapabilities.yojson_of_t capabilities]) in
->>>>>>> 3a3de562
   output_json Response.(yojson_of_t {id; result})
 
 let do_shutdown ~id params =
