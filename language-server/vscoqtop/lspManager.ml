--- conflicted
+++ resolved
@@ -32,7 +32,7 @@
 
 let check_mode = ref Settings.Mode.Continuous
 
-let algorithm = ref "simple_type_intersection"
+let algorithm = ref Settings.RankingAlgoritm.StructuredTypeEvaluation
 
 let lsp_debug = CDebug.create ~name:"vscoq.lspManager" ()
 
@@ -95,7 +95,8 @@
   in
   Hashtbl.filter_map_inplace (fun _ st ->
     Some (Dm.DocumentManager.set_ExecutionManager_options st options)) states;
-  check_mode := settings.proof.mode
+  check_mode := settings.proof.mode;
+  algorithm := settings.ranking
 
 let send_configuration_request () =
   let id = conf_request_id in
@@ -112,9 +113,6 @@
   let open Yojson.Safe.Util in
   let settings = params |> member "initializationOptions" |> Settings.t_of_yojson in
   do_configuration settings;
-  match (params |> member "initializationOptions" |> member "algorithm" |> to_option to_string) with
-    | None -> ();
-    | Some s -> algorithm := s;
   let capabilities = ServerCapabilities.{
     textDocumentSync = Incremental;
     completionProvider = { 
@@ -300,8 +298,7 @@
     let uri = textDocument |> member "uri" |> to_string in
     let loc = params |> member "position" |> parse_loc in
     let st = Hashtbl.find states uri in
-<<<<<<< HEAD
-    match Dm.CompletionSuggester.get_completion_items ~id params st loc with
+    match Dm.CompletionSuggester.get_completion_items ~id params st loc !algorithm with
     | Ok completionItems -> 
       let items = List.mapi make_CompletionItem completionItems in
       let result = Ok (CompletionList.yojson_of_t {isIncomplete = false; items = items;}) in
@@ -312,13 +309,6 @@
       let error = Response.Error.{ code; message } in
       output_json @@ Response.(yojson_of_t { id; result = Error error})
       
-=======
-    let completionItems = Dm.CompletionSuggester.get_completion_items ~id params st loc algorithm.contents in
-    let items = List.mapi make_CompletionItem completionItems in
-    let result = Ok (CompletionList.yojson_of_t {isIncomplete = false; items = items;}) in
-    output_json @@ Response.(yojson_of_t { id; result })
-
->>>>>>> c45d6e66
 let coqtopResetCoq ~id params =
   let open Yojson.Safe.Util in
   let uri = params |> member "uri" |> to_string in
