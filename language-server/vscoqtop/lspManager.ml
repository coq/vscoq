(**************************************************************************)
(*                                                                        *)
(*                                 VSCoq                                  *)
(*                                                                        *)
(*                   Copyright INRIA and contributors                     *)
(*       (see version control and README file for authors & dates)        *)
(*                                                                        *)
(**************************************************************************)
(*                                                                        *)
(*   This file is distributed under the terms of the MIT License.         *)
(*   See LICENSE file.                                                    *)
(*                                                                        *)
(**************************************************************************)

(** This toplevel implements an LSP-based server language for VsCode,
    used by the VsCoq extension. *)

open Printer
open Lsp.Types
open Protocol
open Protocol.LspWrapper
open Protocol.ExtProtocol

module CompactedDecl = Context.Compacted.Declaration

let init_state : (Vernacstate.t * Coqargs.injection_command list) option ref = ref None
let get_init_state () =
  match !init_state with
  | Some st -> st
  | None -> CErrors.anomaly Pp.(str "Initial state not available")

let states : (string, Dm.DocumentManager.state) Hashtbl.t = Hashtbl.create 39

let check_mode = ref Settings.Mode.Continuous

let diff_mode = ref Settings.Goals.Diff.Mode.Off

let full_diagnostics = ref false
let full_messages = ref false

let Dm.Types.Log log = Dm.Log.mk_log "lspManager"

let conf_request_id = max_int

let server_info = InitializeResult.create_serverInfo
  ~name:"vscoq-language-server"
  ~version:"2.0.2"
  ()

type lsp_event = 
  | Receive of Jsonrpc.Packet.t option
  | Send of Jsonrpc.Packet.t

type event =
 | LspManagerEvent of lsp_event
 | DocumentManagerEvent of DocumentUri.t * Dm.DocumentManager.event
 | Notification of notification
 | LogEvent of Dm.Log.event
 | SendProofView of DocumentUri.t * Position.t option
 | SendMoveCursor of DocumentUri.t * Range.t

type events = event Sel.Event.t list

let lsp : event Sel.Event.t =
  Sel.On.httpcle ~priority:Dm.PriorityManager.lsp_message ~name:"lsp" Unix.stdin (function
    | Ok buff ->
      begin
        log "UI req ready";
        try LspManagerEvent (Receive (Some (Jsonrpc.Packet.t_of_yojson (Yojson.Safe.from_string (Bytes.to_string buff)))))
        with exn ->
          log @@ "failed to decode json";
          LspManagerEvent (Receive None)
      end
    | Error exn ->
        log @@ ("failed to read message: " ^ Printexc.to_string exn);
        (* do not remove this line otherwise the server stays running in some scenarios *)
        exit 0)


let output_json obj =
  let msg  = Yojson.Safe.pretty_to_string ~std:true obj in
  let size = String.length msg in
  let s = Printf.sprintf "Content-Length: %d\r\n\r\n%s" size msg in
  log @@ "sent: " ^ msg;
  ignore(Unix.write_substring Unix.stdout s 0 (String.length s)) (* TODO ERROR *)

let output_notification notif =
  output_json @@ Jsonrpc.Notification.yojson_of_t @@ Notification.Server.to_jsonrpc notif

let inject_dm_event uri x : event Sel.Event.t =
  Sel.Event.map (fun e -> DocumentManagerEvent(uri,e)) x

let inject_notification x : event Sel.Event.t =
  Sel.Event.map (fun x -> Notification(x)) x

let inject_debug_event x : event Sel.Event.t =
  Sel.Event.map (fun x -> LogEvent x) x

let inject_dm_events (uri,l) =
  List.map (inject_dm_event uri) l

let inject_notifications l =
  List.map inject_notification l

let inject_debug_events l =
  List.map inject_debug_event l

let do_configuration settings = 
  let open Settings in
  let open Dm.ExecutionManager in
  let delegation_mode =
    match settings.proof.delegation with
    | None     -> CheckProofsInMaster
    | Skip     -> SkipProofs
    | Delegate -> DelegateProofsToWorkers { number_of_workers = Option.get settings.proof.workers }
  in
  Dm.ExecutionManager.set_options {
    delegation_mode;
    completion_options = settings.completion;
    enableDiagnostics = settings.diagnostics.enable;
  };
  check_mode := settings.proof.mode;
  diff_mode := settings.goals.diff.mode;
  full_diagnostics := settings.diagnostics.full;
  full_messages := settings.goals.messages.full

let send_configuration_request () =
  let id = `Int conf_request_id in
  let mk_configuration_item section =
    ConfigurationItem.({ scopeUri = None; section = Some section })
  in
  let items = List.map mk_configuration_item ["vscoq"] in
  let req = Lsp.Server_request.(to_jsonrpc_request (WorkspaceConfiguration { items }) ~id) in
  Send (Request req)

let do_initialize id params =
  let Lsp.Types.InitializeParams.{ initializationOptions } = params in
  begin match initializationOptions with
  | None -> log "Failed to decode initialization options"
  | Some initializationOptions ->
    do_configuration @@ Settings.t_of_yojson initializationOptions;
  end;
  let textDocumentSync = `TextDocumentSyncKind TextDocumentSyncKind.Incremental in
  let completionProvider = CompletionOptions.create ~resolveProvider:false () in
  let hoverProvider = `Bool true in
  let capabilities = ServerCapabilities.create
    ~textDocumentSync
    ~completionProvider
    ~hoverProvider
  ()
  in
  let initialize_result = Lsp.Types.InitializeResult.{
    capabilities = capabilities; 
    serverInfo = Some server_info;
  } in
  log "---------------- initialized --------------";
  let debug_events = Dm.Log.lsp_initialization_done () |> inject_debug_events in
  Ok initialize_result, debug_events@[Sel.now @@ LspManagerEvent (send_configuration_request ())]

let do_shutdown id params =
  Ok(()), []

let do_exit () =
  exit 0

let parse_loc json =
  let open Yojson.Safe.Util in
  let line = json |> member "line" |> to_int in
  let character = json |> member "character" |> to_int in
  Position.{ line ; character }

let publish_diagnostics uri doc =
  let diagnostics = Dm.DocumentManager.all_diagnostics doc in
  let diagnostics =
    if !full_diagnostics then diagnostics
    else List.filter (fun d -> d.Diagnostic.severity != Some DiagnosticSeverity.Information) diagnostics
  in
  let params = Lsp.Types.PublishDiagnosticsParams.create ~diagnostics ~uri () in
  let diag_notification = Lsp.Server_notification.PublishDiagnostics params in
  output_notification (Std diag_notification)

let send_highlights uri doc =
  let { Dm.DocumentManager.processing;  processed } =
    Dm.DocumentManager.executed_ranges doc in
  let notification = Notification.Server.UpdateHighlights {
    uri;
    processingRange = processing;
    processedRange = processed;
  }
  in
  output_json @@ Jsonrpc.Notification.yojson_of_t @@ Notification.Server.to_jsonrpc notification

let send_proof_view pv =
  log "-------------------------- sending proof view ---------------------------------------";
  let notification = Notification.Server.ProofView pv in
  output_json @@ Jsonrpc.Notification.yojson_of_t @@ Notification.Server.to_jsonrpc notification

let send_move_cursor uri range = 
  let notification = Notification.Server.MoveCursor {uri;range} in 
  output_notification notification

let update_view uri st =
  if (Dm.ExecutionManager.is_diagnostics_enabled ()) then (
    send_highlights uri st;
    publish_diagnostics uri st;
  )

let run_documents () =
  let interpret_doc_in_bg path st events =
    let (st, events') = Dm.DocumentManager.interpret_in_background st in
    let uri = DocumentUri.of_path path in
    Hashtbl.replace states path st;
    update_view uri st;
    let events' = inject_dm_events (uri, events') in
    events@events'
  in
  Hashtbl.fold interpret_doc_in_bg states []

let textDocumentDidOpen params =
  let Lsp.Types.DidOpenTextDocumentParams.{ textDocument = { uri; text } } = params in
  let vst, opts = get_init_state () in
  let st, events = Dm.DocumentManager.init vst ~opts uri ~text in
  let (st, events') = 
    if !check_mode <> Settings.Mode.Manual then 
      Dm.DocumentManager.interpret_in_background st
    else
      (st, [])
  in
  Hashtbl.add states (DocumentUri.to_path uri) st;
  update_view uri st;
  inject_dm_events (uri, events@events')

let textDocumentDidChange params =
  let Lsp.Types.DidChangeTextDocumentParams.{ textDocument; contentChanges } = params in
  let uri = textDocument.uri in
<<<<<<< HEAD
  let st = Hashtbl.find states (DocumentUri.to_path uri) in
  let mk_text_edit TextDocumentContentChangeEvent.{ range; text } =
    Option.get range, text
  in
  let text_edits = List.map mk_text_edit contentChanges in
  let st = Dm.DocumentManager.apply_text_edits st text_edits in
  let (st, events) = 
    if !check_mode <> Settings.Mode.Manual then 
      Dm.DocumentManager.interpret_in_background st 
    else 
      (st, [])
  in
  Hashtbl.replace states (DocumentUri.to_path uri) st;
  update_view uri st;
  inject_dm_events (uri, events)
=======
  match Hashtbl.find_opt states (DocumentUri.to_path uri) with
    | None -> log @@ "[textDocumentDidChange] ignoring event on non-existing document"; []
    | Some st ->
      let mk_text_edit TextDocumentContentChangeEvent.{ range; text } =
        Option.get range, text
      in
      let text_edits = List.map mk_text_edit contentChanges in
      let st = Dm.DocumentManager.apply_text_edits st text_edits in
      let (st, events) = 
        if !check_mode = Settings.Mode.Continuous then 
          Dm.DocumentManager.interpret_in_background st 
        else 
          (st, [])
      in
      Hashtbl.replace states (DocumentUri.to_path uri) st;
      update_view uri st;
      inject_dm_events (uri, events)
>>>>>>> a8dec868

let textDocumentDidSave params =
  [] (* TODO handle properly *)

let textDocumentDidClose params =
  [] (* TODO handle properly *)

let textDocumentHover id params = 
  let Lsp.Types.HoverParams.{ textDocument; position } = params in
  let open Yojson.Safe.Util in
  match Hashtbl.find_opt states (DocumentUri.to_path textDocument.uri) with
  | None -> log @@ "[textDocumentHover] ignoring event on non existing document"; Ok None (* FIXME handle error case properly *)
  | Some st ->
    match Dm.DocumentManager.hover st position with
    | Some contents -> Ok (Some (Hover.create ~contents:(`MarkupContent contents) ()))
    | _ -> Ok None (* FIXME handle error case properly *)

let progress_hook uri () =
  match Hashtbl.find_opt states (DocumentUri.to_path uri) with
  | None -> log @@ "ignoring non existant document"
  | Some st -> update_view uri st

let mk_proof_view_event uri position = 
  Sel.now ~priority:Dm.PriorityManager.proof_view (SendProofView (uri, position))

let mk_move_cursor_event uri range = 
  let priority = Dm.PriorityManager.move_cursor in
  Sel.now ~priority @@ SendMoveCursor (uri, range)

let coqtopInterpretToPoint params =
  let Notification.Client.InterpretToPointParams.{ textDocument; position } = params in
  let uri = textDocument.uri in
<<<<<<< HEAD
  let st = Hashtbl.find states (DocumentUri.to_path uri) in
  let (st, events) = Dm.DocumentManager.interpret_to_position ~skip_proofs:(!check_mode = Settings.Mode.SemiContinuous) ~stateful:(!check_mode = Settings.Mode.Manual) st position in
  Hashtbl.replace states (DocumentUri.to_path uri) st;
  update_view uri st;
  let sel_events = inject_dm_events (uri, events) in
  sel_events @ [ mk_proof_view_event uri (Some position)]
 
let coqtopStepBackward params =
  let Notification.Client.StepBackwardParams.{ textDocument = { uri } } = params in
  let st = Hashtbl.find states (DocumentUri.to_path uri) in
  let (st, events) = Dm.DocumentManager.interpret_to_previous ~skip_proofs:(!check_mode = Settings.Mode.SemiContinuous) st in
  let range = Dm.DocumentManager.observe_id_range st in
  Hashtbl.replace states (DocumentUri.to_path uri) st;
  update_view uri st; 
  if !check_mode = Settings.Mode.Manual then
    match range with 
    | None ->
      inject_dm_events (uri,events) @ [ mk_proof_view_event uri None ] (* how can this do anything? isn't observe_id None? *)
    | Some range -> 
      [ mk_move_cursor_event uri range] @ inject_dm_events (uri,events) @ [ mk_proof_view_event uri None ] 
  else 
    inject_dm_events (uri,events) @ [ mk_proof_view_event uri None ] (* isn't observe_id none in continuous mode? If so, how does this do anything? *)

let coqtopStepForward params =
  let Notification.Client.StepForwardParams.{ textDocument = { uri } } = params in
  let st = Hashtbl.find states (DocumentUri.to_path uri) in
  let (st, events) = Dm.DocumentManager.interpret_to_next ~skip_proofs:(!check_mode = Settings.Mode.SemiContinuous)  st in
  let range = Dm.DocumentManager.observe_id_range st in
  Hashtbl.replace states (DocumentUri.to_path uri) st;
  update_view uri st; 
  if !check_mode = Settings.Mode.Manual then
    match range with 
    | None ->
=======
  match Hashtbl.find_opt states (DocumentUri.to_path uri) with
  | None -> log @@ "[interpretToPoint] ignoring event on non existant document"; []
  | Some st ->
    let (st, events) = Dm.DocumentManager.interpret_to_position ~stateful:(!check_mode = Settings.Mode.Manual) st position in
    Hashtbl.replace states (DocumentUri.to_path uri) st;
    update_view uri st;
    let sel_events = inject_dm_events (uri, events) in
    sel_events @ [ mk_proof_view_event uri (Some position)]
 
let coqtopStepBackward params =
  let Notification.Client.StepBackwardParams.{ textDocument = { uri } } = params in
  match Hashtbl.find_opt states (DocumentUri.to_path uri) with
  | None -> log @@ "[stepBackward] ignoring event on non existant document"; []
  | Some st ->
    let (st, events) = Dm.DocumentManager.interpret_to_previous st in
    let range = Dm.DocumentManager.observe_id_range st in
    Hashtbl.replace states (DocumentUri.to_path uri) st;
    update_view uri st; 
    if !check_mode = Settings.Mode.Manual then
      match range with 
      | None ->
        inject_dm_events (uri,events) @ [ mk_proof_view_event uri None ] (* how can this do anything? isn't observe_id None? *)
      | Some range -> 
        [ mk_move_cursor_event uri range] @ inject_dm_events (uri,events) @ [ mk_proof_view_event uri None ] 
    else 
      inject_dm_events (uri,events) @ [ mk_proof_view_event uri None ] (* isn't observe_id none in continuous mode? If so, how does this do anything? *)

let coqtopStepForward params =
  let Notification.Client.StepForwardParams.{ textDocument = { uri } } = params in
  match Hashtbl.find_opt states (DocumentUri.to_path uri) with
  | None -> log @@ "ignoring event on non existant document"; []
  | Some st ->
    let (st, events) = Dm.DocumentManager.interpret_to_next st in
    let range = Dm.DocumentManager.observe_id_range st in
    Hashtbl.replace states (DocumentUri.to_path uri) st;
    update_view uri st; 
    if !check_mode = Settings.Mode.Manual then
      match range with 
      | None ->
        inject_dm_events (uri,events) @ [ mk_proof_view_event uri None ]
      | Some range -> 
        [ mk_move_cursor_event uri range] @ inject_dm_events (uri,events) @ [ mk_proof_view_event uri None ] 
    else 
>>>>>>> a8dec868
      inject_dm_events (uri,events) @ [ mk_proof_view_event uri None ]
  
  let make_CompletionItem i item : CompletionItem.t = 
    let (label, insertText, typ, path) = Dm.CompletionItems.pp_completion_item item in
    CompletionItem.create
      ~label
      ~insertText
      ~detail:typ
      ~documentation:(`String ("Path: " ^ path))
      ~sortText:(Printf.sprintf "%5d" i)
      ?filterText:(if label == insertText then None else Some (insertText))
      ()

let textDocumentCompletion id params =
  let return_completion ~isIncomplete ~items =
    Ok (Some (`CompletionList (Lsp.Types.CompletionList.create ~isIncomplete ~items ())))
  in
  if not (Dm.ExecutionManager.get_options ()).completion_options.enable then
    return_completion ~isIncomplete:false ~items:[], []
  else
  let Lsp.Types.CompletionParams.{ textDocument = { uri }; position } = params in
  match Hashtbl.find_opt states (DocumentUri.to_path uri) with
  | None -> log @@ "[textDocumentCompletion]ignoring event on non existant document"; Error("Document does not exist"), []
  | Some st -> 
    match Dm.DocumentManager.get_completions st position with
    | Ok completionItems -> 
      let items = List.mapi make_CompletionItem completionItems in
      return_completion ~isIncomplete:false ~items, []
    | Error e -> 
      let message = e in
      Error(message), []

let coqtopResetCoq id params =
  let Request.Client.ResetParams.{ textDocument = { uri } } = params in
<<<<<<< HEAD
  let st = Hashtbl.find states (DocumentUri.to_path uri) in
  let st, events = Dm.DocumentManager.reset st in
  let (st, events') =
    if !check_mode <> Settings.Mode.Manual then
      Dm.DocumentManager.interpret_in_background st
    else
      (st, [])
  in
  Hashtbl.replace states (DocumentUri.to_path uri) st;
  update_view uri st;
  Ok(()), (uri,events@events') |> inject_dm_events

let coqtopInterpretToEnd params =
  let Notification.Client.InterpretToEndParams.{ textDocument = { uri } } = params in
  let st = Hashtbl.find states (DocumentUri.to_path uri) in
  let (st, events) = Dm.DocumentManager.interpret_to_end ~skip_proofs:false st in
  Hashtbl.replace states (DocumentUri.to_path uri) st;
  update_view uri st;
  inject_dm_events (uri,events) @ [ mk_proof_view_event uri None]
=======
  match Hashtbl.find_opt states (DocumentUri.to_path uri) with
  | None -> log @@ "[resetCoq] ignoring event on non existant document"; Error("Document does not exist"), []
  | Some st -> 
    let st, events = Dm.DocumentManager.reset st in
    let (st, events') =
      if !check_mode = Settings.Mode.Continuous then
        Dm.DocumentManager.interpret_in_background st
      else
        (st, [])
    in
    Hashtbl.replace states (DocumentUri.to_path uri) st;
    update_view uri st;
    Ok(()), (uri,events@events') |> inject_dm_events

let coqtopInterpretToEnd params =
  let Notification.Client.InterpretToEndParams.{ textDocument = { uri } } = params in
  match Hashtbl.find_opt states (DocumentUri.to_path uri) with
  | None -> log @@ "[interpretToEnd] ignoring event on non existant document"; []
  | Some st ->
    let (st, events) = Dm.DocumentManager.interpret_to_end st in
    Hashtbl.replace states (DocumentUri.to_path uri) st;
    update_view uri st;
    inject_dm_events (uri,events) @ [ mk_proof_view_event uri None]
>>>>>>> a8dec868

let coqtopLocate id params = 
  let Request.Client.LocateParams.{ textDocument = { uri }; position; pattern } = params in
  match Hashtbl.find_opt states (DocumentUri.to_path uri) with
  | None -> log @@ "[locate] ignoring event on non existant document"; Error("Document does not exist"), []
  | Some st ->
    Dm.DocumentManager.locate st position ~pattern, []

let coqtopPrint id params = 
  let Request.Client.PrintParams.{ textDocument = { uri }; position; pattern } = params in
  match Hashtbl.find_opt states (DocumentUri.to_path uri) with
  | None -> log @@ "[print] ignoring event on non existant document"; Error("Document does not exist"), []
  | Some st -> Dm.DocumentManager.print st position ~pattern, []

let coqtopAbout id params =
  let Request.Client.AboutParams.{ textDocument = { uri }; position; pattern } = params in
  match Hashtbl.find_opt states (DocumentUri.to_path uri) with
  | None -> log @@ "[about] ignoring event on non existant document"; Error("Document does not exist"), []
  | Some st -> Dm.DocumentManager.about st position ~pattern, []

let coqtopCheck id params =
  let Request.Client.CheckParams.{ textDocument = { uri }; position; pattern } = params in
  match Hashtbl.find_opt states (DocumentUri.to_path uri) with
  | None -> log @@ "[check] ignoring event on non existant document"; Error("Document does not exist"), []
  | Some st -> Dm.DocumentManager.check st position ~pattern, []

let coqtopSearch id params =
  let Request.Client.SearchParams.{ textDocument = { uri }; id; position; pattern } = params in
  match Hashtbl.find_opt states (DocumentUri.to_path uri) with
  | None -> log @@ "[search] ignoring event on non existant document"; Error("Document does not exist"), []
  | Some st ->
    try
      let notifications = Dm.DocumentManager.search st ~id position pattern in
      Ok(()), inject_notifications notifications
    with e ->
      let e, info = Exninfo.capture e in
      let message = Pp.string_of_ppcmds @@ CErrors.iprint (e, info) in
      Error(message), []

let sendDocumentState id params = 
  let Request.Client.DocumentStateParams.{ textDocument } = params in
  let uri = textDocument.uri in
  match Hashtbl.find_opt states (DocumentUri.to_path uri) with
  | None -> log @@ "[documentState] ignoring event on non existant document"; Error("Document does not exist"), []
  | Some st -> let document = Dm.DocumentManager.Internal.string_of_state st in
    Ok Request.Client.DocumentStateResult.{ document }, []

let workspaceDidChangeConfiguration params = 
  let Lsp.Types.DidChangeConfigurationParams.{ settings } = params in
  let settings = Settings.t_of_yojson settings in
  do_configuration settings;
  if !check_mode <> Settings.Mode.Manual then
    run_documents ()
  else
    []

let dispatch_std_request : type a. Jsonrpc.Id.t -> a Lsp.Client_request.t -> (a,string) result * events =
  fun id req ->
  match req with
  | Initialize params ->
    do_initialize id params
  | Shutdown ->
    do_shutdown id ()
  | TextDocumentCompletion params ->
    textDocumentCompletion id params
  | TextDocumentHover params ->
    textDocumentHover id params, []
  | UnknownRequest _ | _  -> Error "Received unknown request", []

let dispatch_request : type a. Jsonrpc.Id.t -> a Request.Client.t -> (a,string) result * events =
  fun id req ->
  match req with
  | Std req -> dispatch_std_request id req
  | Reset params -> coqtopResetCoq id params
  | About params -> coqtopAbout id params
  | Check params -> coqtopCheck id params
  | Locate params -> coqtopLocate id params
  | Print params -> coqtopPrint id params
  | Search params -> coqtopSearch id params
  | DocumentState params -> sendDocumentState id params

let dispatch_std_notification = 
  let open Lsp.Client_notification in function
  | TextDocumentDidOpen params -> log "Recieved notification: textDocument/didOpen";
    textDocumentDidOpen params
  | TextDocumentDidChange params -> log "Recieved notification: textDocument/didChange";
    textDocumentDidChange params
  | TextDocumentDidClose params ->  log "Recieved notification: textDocument/didClose";
    textDocumentDidClose params
  | ChangeConfiguration params -> log "Recieved notification: workspace/didChangeConfiguration";
    workspaceDidChangeConfiguration params
  | Initialized -> []
  | Exit ->
    do_exit ()
  | UnknownNotification _ | _ -> log "Received unknown notification"; []

let dispatch_notification =
  let open Notification.Client in function
  | InterpretToPoint params -> log "Received notification: vscoq/interpretToPoint"; coqtopInterpretToPoint params 
  | InterpretToEnd params -> log "Received notification: vscoq/interpretToEnd"; coqtopInterpretToEnd params
  | StepBackward params -> log "Received notification: vscoq/stepBackward"; coqtopStepBackward params
  | StepForward params -> log "Received notification: vscoq/stepForward"; coqtopStepForward params
  | Std notif -> dispatch_std_notification notif

let handle_lsp_event = function
  | Receive None -> [lsp]
  | Receive (Some rpc) ->
    lsp :: (* the event is recurrent *)
    begin try
      begin match rpc with
      | Request req ->
          log @@ "ui request: " ^ req.method_;
          begin match Request.Client.t_of_jsonrpc req with
          | Error(e) -> log @@ "Error decoding request: " ^ e; []
          | Ok(Pack r) ->
            let resp, events = dispatch_request req.id r in
            begin match resp with
            | Error message ->
              output_json @@ Jsonrpc.Response.(yojson_of_t @@ error req.id (Error.make ~code:RequestFailed ~message ()))
            | Ok resp ->
              let resp = Request.Client.yojson_of_result r resp in
              output_json @@ Jsonrpc.Response.(yojson_of_t @@ ok req.id resp)
            end;
            events
          end
      | Notification notif ->
        begin match Notification.Client.of_jsonrpc notif with
        | Ok notif -> dispatch_notification notif
        | Error e -> log @@ "error decoding notification: " ^ e; []
        end
      | Response resp ->
          log @@ "got unknown response";
          []
      | Batch_response _ -> log "Unsupported batch response received"; []
      | Batch_call _ -> log "Unsupported batch call received"; []
      end
    with Ppx_yojson_conv_lib__Yojson_conv.Of_yojson_error(exn,json) ->
      log @@ "error parsing json: " ^ Yojson.Safe.pretty_to_string json;
      []
    end
  | Send jsonrpc ->
    output_json (Jsonrpc.Packet.yojson_of_t jsonrpc); []

let pr_lsp_event = function
  | Receive jsonrpc ->
    Pp.str "Request"
  | Send jsonrpc ->
    Pp.str "Send"

let output_notification = function
| QueryResultNotification params ->
  output_notification @@ SearchResult params

let handle_event = function
  | LspManagerEvent e -> handle_lsp_event e
  | DocumentManagerEvent (uri, e) ->
    begin match Hashtbl.find_opt states (DocumentUri.to_path uri) with
    | None ->
      log @@ "ignoring event on non-existing document";
      []
    | Some st ->
      let (ost, events) = Dm.DocumentManager.handle_event e st in
      begin match ost with
        | None -> ()
        | Some st ->
          Hashtbl.replace states (DocumentUri.to_path uri) st;
          update_view uri st
      end;
      inject_dm_events (uri, events)
    end
  | Notification notification ->
    begin match notification with 
    | QueryResultNotification _ -> 
      output_notification notification; [inject_notification Dm.SearchQuery.query_feedback]
    end
  | LogEvent e ->
    Dm.Log.handle_event e; []
  | SendProofView (uri, position) -> 
    begin match Hashtbl.find_opt states (DocumentUri.to_path uri) with
    | None -> log @@ "ignoring event on non existant document"; []
    | Some st ->
      let proof = Dm.DocumentManager.get_proof st !diff_mode position in
      let messages = Dm.DocumentManager.get_messages st position in
      let messages =
        if !full_messages then messages
        else List.filter (fun (sev,_) -> sev == DiagnosticSeverity.Information) messages
      in
      send_proof_view Notification.Server.ProofViewParams.{ proof; messages }; []
    end
  | SendMoveCursor (uri, range) -> 
    send_move_cursor uri range; []

let pr_event = function
  | LspManagerEvent e -> pr_lsp_event e
  | DocumentManagerEvent (uri, e) ->
    Pp.str @@ Format.asprintf "%a" Dm.DocumentManager.pp_event e
  | Notification _ -> Pp.str"notif"
  | LogEvent _ -> Pp.str"debug"
  | SendProofView _ -> Pp.str"proofview"
  | SendMoveCursor _ -> Pp.str"move cursor"

let init injections =
  init_state := Some (Vernacstate.freeze_full_state (), injections);
  [lsp]<|MERGE_RESOLUTION|>--- conflicted
+++ resolved
@@ -233,23 +233,6 @@
 let textDocumentDidChange params =
   let Lsp.Types.DidChangeTextDocumentParams.{ textDocument; contentChanges } = params in
   let uri = textDocument.uri in
-<<<<<<< HEAD
-  let st = Hashtbl.find states (DocumentUri.to_path uri) in
-  let mk_text_edit TextDocumentContentChangeEvent.{ range; text } =
-    Option.get range, text
-  in
-  let text_edits = List.map mk_text_edit contentChanges in
-  let st = Dm.DocumentManager.apply_text_edits st text_edits in
-  let (st, events) = 
-    if !check_mode <> Settings.Mode.Manual then 
-      Dm.DocumentManager.interpret_in_background st 
-    else 
-      (st, [])
-  in
-  Hashtbl.replace states (DocumentUri.to_path uri) st;
-  update_view uri st;
-  inject_dm_events (uri, events)
-=======
   match Hashtbl.find_opt states (DocumentUri.to_path uri) with
     | None -> log @@ "[textDocumentDidChange] ignoring event on non-existing document"; []
     | Some st ->
@@ -259,7 +242,7 @@
       let text_edits = List.map mk_text_edit contentChanges in
       let st = Dm.DocumentManager.apply_text_edits st text_edits in
       let (st, events) = 
-        if !check_mode = Settings.Mode.Continuous then 
+        if !check_mode <> Settings.Mode.Manual then 
           Dm.DocumentManager.interpret_in_background st 
         else 
           (st, [])
@@ -267,7 +250,7 @@
       Hashtbl.replace states (DocumentUri.to_path uri) st;
       update_view uri st;
       inject_dm_events (uri, events)
->>>>>>> a8dec868
+
 
 let textDocumentDidSave params =
   [] (* TODO handle properly *)
@@ -300,45 +283,10 @@
 let coqtopInterpretToPoint params =
   let Notification.Client.InterpretToPointParams.{ textDocument; position } = params in
   let uri = textDocument.uri in
-<<<<<<< HEAD
-  let st = Hashtbl.find states (DocumentUri.to_path uri) in
-  let (st, events) = Dm.DocumentManager.interpret_to_position ~skip_proofs:(!check_mode = Settings.Mode.SemiContinuous) ~stateful:(!check_mode = Settings.Mode.Manual) st position in
-  Hashtbl.replace states (DocumentUri.to_path uri) st;
-  update_view uri st;
-  let sel_events = inject_dm_events (uri, events) in
-  sel_events @ [ mk_proof_view_event uri (Some position)]
- 
-let coqtopStepBackward params =
-  let Notification.Client.StepBackwardParams.{ textDocument = { uri } } = params in
-  let st = Hashtbl.find states (DocumentUri.to_path uri) in
-  let (st, events) = Dm.DocumentManager.interpret_to_previous ~skip_proofs:(!check_mode = Settings.Mode.SemiContinuous) st in
-  let range = Dm.DocumentManager.observe_id_range st in
-  Hashtbl.replace states (DocumentUri.to_path uri) st;
-  update_view uri st; 
-  if !check_mode = Settings.Mode.Manual then
-    match range with 
-    | None ->
-      inject_dm_events (uri,events) @ [ mk_proof_view_event uri None ] (* how can this do anything? isn't observe_id None? *)
-    | Some range -> 
-      [ mk_move_cursor_event uri range] @ inject_dm_events (uri,events) @ [ mk_proof_view_event uri None ] 
-  else 
-    inject_dm_events (uri,events) @ [ mk_proof_view_event uri None ] (* isn't observe_id none in continuous mode? If so, how does this do anything? *)
-
-let coqtopStepForward params =
-  let Notification.Client.StepForwardParams.{ textDocument = { uri } } = params in
-  let st = Hashtbl.find states (DocumentUri.to_path uri) in
-  let (st, events) = Dm.DocumentManager.interpret_to_next ~skip_proofs:(!check_mode = Settings.Mode.SemiContinuous)  st in
-  let range = Dm.DocumentManager.observe_id_range st in
-  Hashtbl.replace states (DocumentUri.to_path uri) st;
-  update_view uri st; 
-  if !check_mode = Settings.Mode.Manual then
-    match range with 
-    | None ->
-=======
   match Hashtbl.find_opt states (DocumentUri.to_path uri) with
   | None -> log @@ "[interpretToPoint] ignoring event on non existant document"; []
   | Some st ->
-    let (st, events) = Dm.DocumentManager.interpret_to_position ~stateful:(!check_mode = Settings.Mode.Manual) st position in
+    let (st, events) = Dm.DocumentManager.interpret_to_position ~skip_proofs:(!check_mode = Settings.Mode.SemiContinuous) ~stateful:(!check_mode = Settings.Mode.Manual) st position in
     Hashtbl.replace states (DocumentUri.to_path uri) st;
     update_view uri st;
     let sel_events = inject_dm_events (uri, events) in
@@ -349,7 +297,7 @@
   match Hashtbl.find_opt states (DocumentUri.to_path uri) with
   | None -> log @@ "[stepBackward] ignoring event on non existant document"; []
   | Some st ->
-    let (st, events) = Dm.DocumentManager.interpret_to_previous st in
+    let (st, events) = Dm.DocumentManager.interpret_to_previous ~skip_proofs:(!check_mode = Settings.Mode.SemiContinuous) st in
     let range = Dm.DocumentManager.observe_id_range st in
     Hashtbl.replace states (DocumentUri.to_path uri) st;
     update_view uri st; 
@@ -367,7 +315,7 @@
   match Hashtbl.find_opt states (DocumentUri.to_path uri) with
   | None -> log @@ "ignoring event on non existant document"; []
   | Some st ->
-    let (st, events) = Dm.DocumentManager.interpret_to_next st in
+    let (st, events) = Dm.DocumentManager.interpret_to_next ~skip_proofs:(!check_mode = Settings.Mode.SemiContinuous) st in
     let range = Dm.DocumentManager.observe_id_range st in
     Hashtbl.replace states (DocumentUri.to_path uri) st;
     update_view uri st; 
@@ -378,7 +326,6 @@
       | Some range -> 
         [ mk_move_cursor_event uri range] @ inject_dm_events (uri,events) @ [ mk_proof_view_event uri None ] 
     else 
->>>>>>> a8dec868
       inject_dm_events (uri,events) @ [ mk_proof_view_event uri None ]
   
   let make_CompletionItem i item : CompletionItem.t = 
@@ -413,33 +360,12 @@
 
 let coqtopResetCoq id params =
   let Request.Client.ResetParams.{ textDocument = { uri } } = params in
-<<<<<<< HEAD
-  let st = Hashtbl.find states (DocumentUri.to_path uri) in
-  let st, events = Dm.DocumentManager.reset st in
-  let (st, events') =
-    if !check_mode <> Settings.Mode.Manual then
-      Dm.DocumentManager.interpret_in_background st
-    else
-      (st, [])
-  in
-  Hashtbl.replace states (DocumentUri.to_path uri) st;
-  update_view uri st;
-  Ok(()), (uri,events@events') |> inject_dm_events
-
-let coqtopInterpretToEnd params =
-  let Notification.Client.InterpretToEndParams.{ textDocument = { uri } } = params in
-  let st = Hashtbl.find states (DocumentUri.to_path uri) in
-  let (st, events) = Dm.DocumentManager.interpret_to_end ~skip_proofs:false st in
-  Hashtbl.replace states (DocumentUri.to_path uri) st;
-  update_view uri st;
-  inject_dm_events (uri,events) @ [ mk_proof_view_event uri None]
-=======
   match Hashtbl.find_opt states (DocumentUri.to_path uri) with
   | None -> log @@ "[resetCoq] ignoring event on non existant document"; Error("Document does not exist"), []
   | Some st -> 
     let st, events = Dm.DocumentManager.reset st in
     let (st, events') =
-      if !check_mode = Settings.Mode.Continuous then
+      if !check_mode <> Settings.Mode.Manual then
         Dm.DocumentManager.interpret_in_background st
       else
         (st, [])
@@ -453,11 +379,10 @@
   match Hashtbl.find_opt states (DocumentUri.to_path uri) with
   | None -> log @@ "[interpretToEnd] ignoring event on non existant document"; []
   | Some st ->
-    let (st, events) = Dm.DocumentManager.interpret_to_end st in
+    let (st, events) = Dm.DocumentManager.interpret_to_end ~skip_proofs:false st in
     Hashtbl.replace states (DocumentUri.to_path uri) st;
     update_view uri st;
     inject_dm_events (uri,events) @ [ mk_proof_view_event uri None]
->>>>>>> a8dec868
 
 let coqtopLocate id params = 
   let Request.Client.LocateParams.{ textDocument = { uri }; position; pattern } = params in
