module CompactedDecl = Context.Compacted.Declaration
open Printer
open EConstr
open Names

<<<<<<< HEAD
type unifier = 
  | SortUniType of ESorts.t
  | AtomicUniType of types * unifier array

=======
>>>>>>> c45d6e66
module TypeCompare = struct
  type t = types
  let compare = compare
end

module Atomics = Set.Make(TypeCompare)

let mk_hyp sigma d (env,l) =
  let d' = CompactedDecl.to_named_context d in
  let env' = List.fold_right Environ.push_named d' env in
  let ids, typ = match d with
  | CompactedDecl.LocalAssum (ids, typ) -> ids, typ
  | CompactedDecl.LocalDef (ids,c,typ) -> ids, typ
  in
  let ids' = List.map (fun id -> Names.Id.to_string id.Context.binder_name) ids in
  let typ' = pr_ltype_env env sigma typ in
  let hyps = ids' |> List.map (fun id -> (id, Pp.string_of_ppcmds typ', "")) in
  (env', hyps @ l)

<<<<<<< HEAD
let get_goal_type st loc =
  let goal, sigma = 
    match DocumentManager.get_proof st loc with
    | Some Proof.{ goals; sigma; _ } -> List.nth goals 0, sigma
    | None -> raise (Invalid_argument "goal") 
  in
  let evi = Evd.find_undefined sigma goal in
  let env = Evd.evar_filtered_env (Global.env ()) evi in
  (Evd.evar_concl evi, sigma, env)

(* This is extremely slow, we should not convert it to a list. *)
let filter_options a = 
  a |> Array.to_list |> Option.List.flatten |> Array.of_list

let unifier_kind sigma (t : types) : unifier option = 
  let rec aux bruijn t = match kind sigma t with
    | Sort s -> SortUniType s |> Option.make
    | Cast (c,_,t) -> failwith "Not implemented"
    | Prod (na,t,c) -> aux (aux bruijn t :: bruijn) c
    | LetIn (na,b,t,c) -> failwith "Not implemented"
    | App (c,l) -> 
      let l' = Array.map (aux bruijn) l in
      AtomicUniType (c, filter_options l') |> Option.make
    | Rel i -> List.nth bruijn (i-1)
    | (Meta _ | Var _ | Evar _ | Const _
    | Proj _ | Case _ | Fix _ | CoFix _ | Ind _)
      -> AtomicUniType (t,[||]) |> Option.make
    | (Lambda _ | Construct _ | Int _ | Float _ | Array _) -> None
  in
  aux [] t

let print_unifier env sigma u =
  let rec aux i u =
    Printf.eprintf "%s" (String.init i (fun _ -> ' '));
    match u with
    | SortUniType s -> Printf.eprintf "SortUniType: ";
      (match ESorts.kind sigma s with 
      | SProp -> Printf.eprintf "SProp\n";
      | Prop -> Printf.eprintf "Prop\n";
      | Set  -> Printf.eprintf "Set\n";
      | Type u -> Printf.eprintf "Type\n";
      | QSort (u, l) -> Printf.eprintf "QSort\n";
      )
=======
let get_goal_type_option st loc =
  let proof = DocumentManager.get_proof st loc in
  Option.bind proof (fun Proof.{ goals; sigma; _ } -> 
    List.nth_opt goals 0 
    |> Option.map (fun goal ->
      let evi = Evd.find_undefined sigma goal in
      let env = Evd.evar_filtered_env (Global.env ()) evi in
      Evd.evar_concl evi, sigma, env
      )
    )

type unifier = 
  | SortUniType of ESorts.t
  | AtomicUniType of types * unifier array

let unifier_kind sigma (t : types) : unifier = 
  let rec aux bruijn t = match kind sigma t with
    | Sort s -> SortUniType s
    | Cast (c,_,t) -> failwith "Not implemented"
    | Prod (na,t,c) -> aux (aux bruijn t :: bruijn) c 
    | LetIn (na,b,t,c) -> failwith "Not implemented"
    | App (c,l) -> AtomicUniType (c, Array.map (aux bruijn) l)
    | Rel i -> List.nth bruijn (i-1)
    | (Meta _ | Var _ | Evar _ | Const _
    | Proj _ | Case _ | Fix _ | CoFix _ | Ind _)
      -> AtomicUniType (t,[||])
    | (Lambda _ | Construct _ | Int _ | Float _ | Array _) -> failwith "Not a type"
  in
  aux [] t

let debug_print_unifier env sigma t : unit = 
  let rec aux i u =
    Printf.eprintf "%s" (String.init i (fun _ -> ' '));
    match u with
    | SortUniType s -> Printf.eprintf "SortUniType\n";
>>>>>>> c45d6e66
    | AtomicUniType (t, ua) -> 
      Printf.eprintf "AtomicUniType %s\n" (Pp.string_of_ppcmds (pr_econstr_env env sigma t));
      Array.iter (fun u -> aux (i + 1) u) ua
  in
<<<<<<< HEAD
  aux 0 u

(* AtomicUniType matching should give a better score *)
(* SortUniType in the Goal should only match if they are equal i think. *)
let score_unifier evd (goal : unifier) (u : unifier) : float =
  let rec aux g u : float = match (g, u) with
    | SortUniType s1, SortUniType s2 -> if ESorts.equal evd s1 s2 then 1. else 0.
    (* We might want to check if the t in AtomicUniType actually belongs in the sort*)
    | SortUniType _, _ -> 0. (* If the goal has a sort then it has to match *)
    | _, SortUniType _ -> 1.
    | AtomicUniType (t1, ua1), AtomicUniType (t2, ua2) -> 
      let c = EConstr.compare_constr evd (EConstr.eq_constr evd) t1 t2 |> Bool.to_float in
      if Array.length ua1 <> Array.length ua2 then c
      else (Float.add) c (Array.map2 aux ua1 ua2 |> Array.fold_left (Float.add) 0.)
  in
  aux goal u

let unpack_unifier u : unifier list = 
  let res = ref [] in
  let rec aux u = match u with
    | SortUniType s -> ();
    | AtomicUniType (t, ua) -> 
      res := u :: !res;
      Array.iter aux ua
  in
  aux u;
  !res

let size_unifier u = 
  let rec aux u = match u with
    | SortUniType s -> 1l
    | AtomicUniType (t, ua) -> Array.fold_left (fun acc u -> Int32.add acc (aux u)) 1l ua
  in
  aux u

let debug_print_unifier env sigma t : unit = 
  match (unifier_kind sigma t) with
  | None -> Printf.eprintf "None\n"
  | Some unf ->  List.iter (fun u -> Printf.eprintf "Size: %d\n" (size_unifier u |> Int32.to_int);print_unifier env sigma u) (unpack_unifier unf);
  
=======
  aux 0 (unifier_kind sigma t)
>>>>>>> c45d6e66

type type_kind =
  | SortType   of ESorts.t
  | CastType   of types * types
  | ProdType   of Name.t Context.binder_annot * types * types
  | LetInType  of Name.t Context.binder_annot * types * types * types
  | AtomicType of types * types array

let type_kind sigma t : type_kind = match kind sigma t with
  | Sort s -> SortType s
  | Cast (c,_,t) -> CastType (c, t)
  | Prod (na,t,c) -> ProdType (na, t, c)
  | LetIn (na,b,t,c) -> LetInType (na, b, t, c)
  | App (c,l) -> AtomicType (c, l)
  | (Rel _ | Meta _ | Var _ | Evar _ | Const _
  | Proj _ | Case _ | Fix _ | CoFix _ | Ind _)
    -> AtomicType (t,[||])
  | (Lambda _ | Construct _ | Int _ | Float _ | Array _) -> failwith "Not a type"

let type_kind_opt sigma t = try Some (type_kind sigma t) with exn -> None 

let debug_print_kind_of_type sigma env k: unit = 
  let rec aux i k = 
    Printf.eprintf "%s" (String.init i (fun _ -> ' '));
    match k with
    | Some SortType t -> 
      Printf.eprintf "SortType\n"; 
    | Some CastType (tt, t) ->
      Printf.eprintf "CastType\n"; 
    | Some ProdType (n, t1, t2) ->
      Printf.eprintf "ProdType %s\n" (Names.Name.print n.binder_name |> Pp.string_of_ppcmds); 
      aux (i+1) (type_kind_opt sigma t1);
      aux (i+1) (type_kind_opt sigma t2);
    | Some LetInType _ ->
      Printf.eprintf "LetInType\n"; 
    | Some AtomicType (t, ta) -> 
      Printf.eprintf "AtomicType %s\n" (Pp.string_of_ppcmds (pr_econstr_env env sigma t)); 
      Array.iter (fun t -> type_kind_opt sigma t |> aux (i+1)) ta;
    | None -> () (* Lol :) *)
    in
  aux 0 k

(* Currently atomic type also returns "_UNBOUND_REL_N, we should probably skip those. "*)

<<<<<<< HEAD
let atomic_types sigma env t: Atomics.t = 
=======
let atomic_types sigma t: Atomics.t = 
>>>>>>> c45d6e66
  let rec aux t : types list = 
    match (type_kind_opt sigma t) with
    | Some SortType t -> [] (* Might be possible to get atomics from also *)
    | Some CastType (tt, t) -> [] (* Dont know if we need this *)
    | Some ProdType (n, t1, t2) -> aux t1 @ aux t2
    | Some LetInType _ -> [] 
    | Some AtomicType (t, ta) ->
      t :: (Array.map aux ta |> Array.to_list |> List.flatten);
    | None -> [] (* Lol :) *)
    in
  aux t |>
  Atomics.of_list

let debug_print_atomics env sigma atomics = 
<<<<<<< HEAD
  Atomics.fold (fun t l -> (Pp.string_of_ppcmds (pr_econstr_env env sigma t ) |> Printf.sprintf "%s") :: l) atomics [] |>
  String.concat "," |>
  Printf.eprintf "Atomics: [%s]\n"


let finalScore score size = Float.sub size (Float.mul score 5.) 
(* Lower is better *)
(* The 5 value is just a placeholder and has not been beenchmarked *)
=======
  Atomics.fold (fun t l -> (Pp.string_of_ppcmds (pr_econstr_env env sigma t ) |> Printf.sprintf "%s") :: l) atomics [] 
  |> String.concat "," 
  |> Printf.eprintf "Atomics: [%s]\n"

let debug_print_decomposed env sigma c =
  let (list, other_c) = decompose_prod sigma c in 
  list
  |> List.map snd 
  |> List.cons other_c
  |> List.map (fun typ -> typ |> pr_econstr_env env sigma |> Pp.string_of_ppcmds) 
  |> List.rev
  |> String.concat "; " 
  |> Printf.eprintf "[%s]\n"
>>>>>>> c45d6e66

let compare_atomics (goal : Atomics.t) (a1, _ : Atomics.t * _) (a2, _ : Atomics.t * _) : int = 
  match (Atomics.inter a1 goal, Atomics.inter a2 goal) with
  | r1, r2 when Atomics.cardinal r1 = Atomics.cardinal r2 -> 
    (* If the size is equal, priotize the one with fewest types *)
    compare (Atomics.cardinal a1) (Atomics.cardinal a2)
  | r1, r2 -> 
    (* Return the set with largest overlap, so we sort in increasing order swap the arguments *)
    compare (Atomics.cardinal r2) (Atomics.cardinal r1)

<<<<<<< HEAD
let rank_choices_unf (goal : Evd.econstr) sigma env lemmas : CompletionItems.completion_item list =
=======
let split_types sigma c =
  let (list, other_c) = decompose_prod sigma c in 
  list 
  |> List.map snd
  |> List.cons other_c
  |> List.map (fun typ -> atomic_types sigma typ)
  |> List.fold_left (fun (acc, result) item -> (Atomics.union acc item, Atomics.union acc item :: result)) (Atomics.empty, [])
  |> snd

let best_subtype sigma goal c = 
  c |> split_types sigma |> List.map (fun a -> (a, a)) |> List.stable_sort (compare_atomics goal) |> List.hd |> fst

let compare_types (goal : Atomics.t) (sigma: Evd.evar_map) (a1, _ : types * _) (a2, _ : types * _) : int = 
  let a1_best = best_subtype sigma goal a1 in
  let a2_best = best_subtype sigma goal a2 in
  match (Atomics.inter a1_best goal, Atomics.inter a2_best goal) with
  | r1, r2 when Atomics.cardinal r1 = Atomics.cardinal r2 -> 
    (* If the size is equal, priotize the one with fewest types *)
    compare (Atomics.cardinal (atomic_types sigma a1)) (Atomics.cardinal (atomic_types sigma a2))
  | r1, r2 -> 
    (* Return the set with largest overlap, so we sort in increasing order swap the arguments *)
    compare (Atomics.cardinal r2) (Atomics.cardinal r1)

let filter_options a = 
  a |> Array.to_list |> Option.List.flatten |> Array.of_list

let unifier_kind sigma (t : types) : unifier option = 
  let rec aux bruijn t = match kind sigma t with
    | Sort s -> SortUniType s |> Option.make
    | Cast (c,_,t) -> failwith "Not implemented"
    | Prod (na,t,c) -> aux (aux bruijn t :: bruijn) c
    | LetIn (na,b,t,c) -> failwith "Not implemented"
    | App (c,l) -> 
      let l' = Array.map (aux bruijn) l in
      AtomicUniType (c, filter_options l') |> Option.make
    | Rel i -> List.nth bruijn (i-1)
    | (Meta _ | Var _ | Evar _ | Const _
    | Proj _ | Case _ | Fix _ | CoFix _ | Ind _)
      -> AtomicUniType (t,[||]) |> Option.make
    | (Lambda _ | Construct _ | Int _ | Float _ | Array _) -> None
  in
  aux [] t

let score_unifier evd (goal : unifier) (u : unifier) : float =
  let rec aux g u : float = match (g, u) with
    | SortUniType s1, SortUniType s2 -> if ESorts.equal evd s1 s2 then 1. else 0.
    (* We might want to check if the t in AtomicUniType actually belongs in the sort*)
    | SortUniType _, _ -> 0. (* If the goal has a sort then it has to match *)
    | _, SortUniType _ -> 1.
    | AtomicUniType (t1, ua1), AtomicUniType (t2, ua2) -> 
      let c = EConstr.compare_constr evd (EConstr.eq_constr evd) t1 t2 |> Bool.to_float in
      if Array.length ua1 <> Array.length ua2 then c
      else (Float.add) c (Array.map2 aux ua1 ua2 |> Array.fold_left (Float.add) 0.)
  in
  aux goal u

let unpack_unifier u : unifier list = 
  let res = ref [] in
  let rec aux u = match u with
    | SortUniType s -> ();
    | AtomicUniType (t, ua) -> 
      res := u :: !res;
      Array.iter aux ua
  in
  aux u;
  !res

let size_unifier u = 
  let rec aux u = match u with
    | SortUniType s -> 1l
    | AtomicUniType (t, ua) -> Array.fold_left (fun acc u -> Int32.add acc (aux u)) 1l ua
  in
  aux u

let print_unifier env sigma u =
  let rec aux i u =
    Printf.eprintf "%s" (String.init i (fun _ -> ' '));
    match u with
    | SortUniType s -> Printf.eprintf "SortUniType: ";
      (match ESorts.kind sigma s with 
      | SProp -> Printf.eprintf "SProp\n";
      | Prop -> Printf.eprintf "Prop\n";
      | Set  -> Printf.eprintf "Set\n";
      | Type u -> Printf.eprintf "Type\n";
      | QSort (u, l) -> Printf.eprintf "QSort\n";
      )
    | AtomicUniType (t, ua) -> 
      Printf.eprintf "AtomicUniType %s\n" (Pp.string_of_ppcmds (pr_econstr_env env sigma t));
      Array.iter (fun u -> aux (i + 1) u) ua
  in
  aux 0 u

let debug_print_unifier env sigma t : unit = 
  match (unifier_kind sigma t) with
  | None -> Printf.eprintf "None\n"
  | Some unf -> List.iter (fun u -> Printf.eprintf "Size: %d\n" (size_unifier u |> Int32.to_int);
    print_unifier env sigma u) (unpack_unifier unf)

let finalScore score size = Float.sub size (Float.mul score 5.) 

(*Heuristics*)

let rank_simple_type_intersection (goal : Evd.econstr) sigma env lemmas : CompletionItems.completion_item list =
  let lemmaAtomics = List.map (fun (l : CompletionItems.completion_item) -> 
    (atomic_types sigma (of_constr l.typ), l)
  ) lemmas in
  let goalAtomics = atomic_types sigma goal in
  List.stable_sort (compare_atomics goalAtomics) lemmaAtomics |> 
  List.map snd 
  

let rank_split_type_intersection (goal : Evd.econstr) sigma env lemmas : CompletionItems.completion_item list =
  (*Split type intersection: Split the lemmas by implications, compare the suffix to the goal, pick best match*)
  let lemmaTypes = List.map (fun (l : CompletionItems.completion_item) -> 
    (of_constr l.typ, l)
  ) lemmas in
  let goalAtomics = atomic_types sigma goal in
  List.stable_sort (compare_types goalAtomics sigma) lemmaTypes |> 
  List.map snd

let rank_structured_type_evaluation (goal : Evd.econstr) sigma env lemmas : CompletionItems.completion_item list =
>>>>>>> c45d6e66
  match unifier_kind sigma goal with
  | None -> lemmas
  | Some goalUnf -> 
    let lemmaUnfs = List.map (fun (l : CompletionItems.completion_item) -> 
      match (unifier_kind sigma (of_constr l.typ)) with
      | None -> ((Float.min_float), l)
      | Some unf -> 
        let scores = List.map (score_unifier sigma goalUnf) (unpack_unifier unf) in
        let size = size_unifier unf |> Int32.to_float in
        let maxScore = List.fold_left Float.max 0. scores in
        let final = finalScore maxScore size in
<<<<<<< HEAD
        l.debug_info <- (Printf.sprintf "Score: %f, Size: %f, Final Score: %f" maxScore size final);
=======
>>>>>>> c45d6e66
        (final, l)
    ) lemmas in
    let sorted = List.stable_sort (fun (x, _) (y, _) -> Float.compare x y) lemmaUnfs in
    Printf.eprintf "Best Result:\n";
    debug_print_unifier env sigma (List.nth sorted 0 |> snd |> (fun v -> v.typ)|> of_constr);
    debug_print_kind_of_type sigma env (List.nth sorted 0 |> snd |> (fun v -> v.typ)|> of_constr |> type_kind_opt sigma);
    List.map snd sorted

<<<<<<< HEAD
let rank_choices (goal : Evd.econstr) sigma env lemmas : CompletionItems.completion_item list =
  let lemmaAtomics = List.map (fun (l : CompletionItems.completion_item) -> 
    (atomic_types sigma env (of_constr l.typ), l)
  ) lemmas in
  let goalAtomics = atomic_types sigma env goal in
  List.stable_sort (compare_atomics goalAtomics) lemmaAtomics |> 
  List.map snd
=======
(*Put the chosen heuristic on the line below*)
let rank_choices algorithm = 
  match algorithm with
  | "simple_type_intersection" -> rank_simple_type_intersection
  | "split_type_intersection" -> rank_split_type_intersection
  | "structured_type_evalutation" -> rank_structured_type_evaluation
  | _ -> failwith "algorithm not found"
>>>>>>> c45d6e66

let get_hyps st loc =
  let mk_hyps sigma goal =
    let EvarInfo evi = Evd.find sigma goal in
    let env = Evd.evar_filtered_env (Global.env ()) evi in
    let min_env = Environ.reset_context env in
    let (_env, hyps) =
      Context.Compacted.fold (mk_hyp sigma)
        (Termops.compact_named_context (Environ.named_context env)) ~init:(min_env,[]) in
    hyps in

  DocumentManager.get_proof st (Some loc)
    |> Option.map (fun Proof.{ goals; sigma; _ } -> Option.cata (mk_hyps sigma) [] (List.nth_opt goals 0)) 
 
let take n l =
  let rec sub_list n accu l =
    match l with 
    | [] -> accu 
    | hd :: tl ->
      if n = 0 then accu 
      else sub_list (n - 1) (hd :: accu) tl
  in
  List.rev (sub_list n [] l)

<<<<<<< HEAD
let get_completion_items ~id params st loc =
  try 
    let open Yojson.Basic.Util in
    let lemmasOption = DocumentManager.get_lemmas st loc in
    let goal, sigma, env = get_goal_type st (Some loc) in
    Printf.eprintf "Goal\n:";
    debug_print_unifier env sigma goal;
    let lemmas = lemmasOption |> Option.map 
      (fun l -> 
        rank_choices_unf goal sigma env l |> 
        take 10000 |> 
        List.map CompletionItems.pp_completion_item
      ) in
    lemmas
    |> function 
    | Some l -> Result.Ok l
    | None -> Error ("Error in creating completion items")
  with e -> 
    Printf.eprintf "Error in creating completion items: %s" (Printexc.to_string e);
    Error ("Error in creating completion items: " ^ (Printexc.to_string e))
=======
let get_completion_items ~id params st loc algorithm =
  let open Yojson.Basic.Util in
  let hypotheses = get_hyps st loc in
  let lemmasOption = DocumentManager.get_lemmas st loc in
  let result = get_goal_type_option st (Some loc)
  |> Option.map (fun (goal, sigma, env) -> 
    let lemmas = lemmasOption |> Option.map 
      (fun l -> 
        rank_choices algorithm goal sigma env l
        |> take 10000 
        |> List.map CompletionItems.pp_completion_item
      ) in
    [lemmas; hypotheses] 
    |> List.map (Option.default []) 
    |> List.flatten
  ) 
  |> Option.default [] in
  if result = [] then Printf.eprintf "No results\n";
  result
>>>>>>> c45d6e66
<|MERGE_RESOLUTION|>--- conflicted
+++ resolved
@@ -3,13 +3,6 @@
 open EConstr
 open Names
 
-<<<<<<< HEAD
-type unifier = 
-  | SortUniType of ESorts.t
-  | AtomicUniType of types * unifier array
-
-=======
->>>>>>> c45d6e66
 module TypeCompare = struct
   type t = types
   let compare = compare
@@ -29,7 +22,6 @@
   let hyps = ids' |> List.map (fun id -> (id, Pp.string_of_ppcmds typ', "")) in
   (env', hyps @ l)
 
-<<<<<<< HEAD
 let get_goal_type st loc =
   let goal, sigma = 
     match DocumentManager.get_proof st loc with
@@ -40,40 +32,6 @@
   let env = Evd.evar_filtered_env (Global.env ()) evi in
   (Evd.evar_concl evi, sigma, env)
 
-(* This is extremely slow, we should not convert it to a list. *)
-let filter_options a = 
-  a |> Array.to_list |> Option.List.flatten |> Array.of_list
-
-let unifier_kind sigma (t : types) : unifier option = 
-  let rec aux bruijn t = match kind sigma t with
-    | Sort s -> SortUniType s |> Option.make
-    | Cast (c,_,t) -> failwith "Not implemented"
-    | Prod (na,t,c) -> aux (aux bruijn t :: bruijn) c
-    | LetIn (na,b,t,c) -> failwith "Not implemented"
-    | App (c,l) -> 
-      let l' = Array.map (aux bruijn) l in
-      AtomicUniType (c, filter_options l') |> Option.make
-    | Rel i -> List.nth bruijn (i-1)
-    | (Meta _ | Var _ | Evar _ | Const _
-    | Proj _ | Case _ | Fix _ | CoFix _ | Ind _)
-      -> AtomicUniType (t,[||]) |> Option.make
-    | (Lambda _ | Construct _ | Int _ | Float _ | Array _) -> None
-  in
-  aux [] t
-
-let print_unifier env sigma u =
-  let rec aux i u =
-    Printf.eprintf "%s" (String.init i (fun _ -> ' '));
-    match u with
-    | SortUniType s -> Printf.eprintf "SortUniType: ";
-      (match ESorts.kind sigma s with 
-      | SProp -> Printf.eprintf "SProp\n";
-      | Prop -> Printf.eprintf "Prop\n";
-      | Set  -> Printf.eprintf "Set\n";
-      | Type u -> Printf.eprintf "Type\n";
-      | QSort (u, l) -> Printf.eprintf "QSort\n";
-      )
-=======
 let get_goal_type_option st loc =
   let proof = DocumentManager.get_proof st loc in
   Option.bind proof (fun Proof.{ goals; sigma; _ } -> 
@@ -85,80 +43,6 @@
       )
     )
 
-type unifier = 
-  | SortUniType of ESorts.t
-  | AtomicUniType of types * unifier array
-
-let unifier_kind sigma (t : types) : unifier = 
-  let rec aux bruijn t = match kind sigma t with
-    | Sort s -> SortUniType s
-    | Cast (c,_,t) -> failwith "Not implemented"
-    | Prod (na,t,c) -> aux (aux bruijn t :: bruijn) c 
-    | LetIn (na,b,t,c) -> failwith "Not implemented"
-    | App (c,l) -> AtomicUniType (c, Array.map (aux bruijn) l)
-    | Rel i -> List.nth bruijn (i-1)
-    | (Meta _ | Var _ | Evar _ | Const _
-    | Proj _ | Case _ | Fix _ | CoFix _ | Ind _)
-      -> AtomicUniType (t,[||])
-    | (Lambda _ | Construct _ | Int _ | Float _ | Array _) -> failwith "Not a type"
-  in
-  aux [] t
-
-let debug_print_unifier env sigma t : unit = 
-  let rec aux i u =
-    Printf.eprintf "%s" (String.init i (fun _ -> ' '));
-    match u with
-    | SortUniType s -> Printf.eprintf "SortUniType\n";
->>>>>>> c45d6e66
-    | AtomicUniType (t, ua) -> 
-      Printf.eprintf "AtomicUniType %s\n" (Pp.string_of_ppcmds (pr_econstr_env env sigma t));
-      Array.iter (fun u -> aux (i + 1) u) ua
-  in
-<<<<<<< HEAD
-  aux 0 u
-
-(* AtomicUniType matching should give a better score *)
-(* SortUniType in the Goal should only match if they are equal i think. *)
-let score_unifier evd (goal : unifier) (u : unifier) : float =
-  let rec aux g u : float = match (g, u) with
-    | SortUniType s1, SortUniType s2 -> if ESorts.equal evd s1 s2 then 1. else 0.
-    (* We might want to check if the t in AtomicUniType actually belongs in the sort*)
-    | SortUniType _, _ -> 0. (* If the goal has a sort then it has to match *)
-    | _, SortUniType _ -> 1.
-    | AtomicUniType (t1, ua1), AtomicUniType (t2, ua2) -> 
-      let c = EConstr.compare_constr evd (EConstr.eq_constr evd) t1 t2 |> Bool.to_float in
-      if Array.length ua1 <> Array.length ua2 then c
-      else (Float.add) c (Array.map2 aux ua1 ua2 |> Array.fold_left (Float.add) 0.)
-  in
-  aux goal u
-
-let unpack_unifier u : unifier list = 
-  let res = ref [] in
-  let rec aux u = match u with
-    | SortUniType s -> ();
-    | AtomicUniType (t, ua) -> 
-      res := u :: !res;
-      Array.iter aux ua
-  in
-  aux u;
-  !res
-
-let size_unifier u = 
-  let rec aux u = match u with
-    | SortUniType s -> 1l
-    | AtomicUniType (t, ua) -> Array.fold_left (fun acc u -> Int32.add acc (aux u)) 1l ua
-  in
-  aux u
-
-let debug_print_unifier env sigma t : unit = 
-  match (unifier_kind sigma t) with
-  | None -> Printf.eprintf "None\n"
-  | Some unf ->  List.iter (fun u -> Printf.eprintf "Size: %d\n" (size_unifier u |> Int32.to_int);print_unifier env sigma u) (unpack_unifier unf);
-  
-=======
-  aux 0 (unifier_kind sigma t)
->>>>>>> c45d6e66
-
 type type_kind =
   | SortType   of ESorts.t
   | CastType   of types * types
@@ -179,247 +63,220 @@
 
 let type_kind_opt sigma t = try Some (type_kind sigma t) with exn -> None 
 
-let debug_print_kind_of_type sigma env k: unit = 
-  let rec aux i k = 
-    Printf.eprintf "%s" (String.init i (fun _ -> ' '));
-    match k with
-    | Some SortType t -> 
-      Printf.eprintf "SortType\n"; 
-    | Some CastType (tt, t) ->
-      Printf.eprintf "CastType\n"; 
-    | Some ProdType (n, t1, t2) ->
-      Printf.eprintf "ProdType %s\n" (Names.Name.print n.binder_name |> Pp.string_of_ppcmds); 
-      aux (i+1) (type_kind_opt sigma t1);
-      aux (i+1) (type_kind_opt sigma t2);
-    | Some LetInType _ ->
-      Printf.eprintf "LetInType\n"; 
-    | Some AtomicType (t, ta) -> 
-      Printf.eprintf "AtomicType %s\n" (Pp.string_of_ppcmds (pr_econstr_env env sigma t)); 
-      Array.iter (fun t -> type_kind_opt sigma t |> aux (i+1)) ta;
-    | None -> () (* Lol :) *)
-    in
-  aux 0 k
-
-(* Currently atomic type also returns "_UNBOUND_REL_N, we should probably skip those. "*)
-
-<<<<<<< HEAD
-let atomic_types sigma env t: Atomics.t = 
-=======
-let atomic_types sigma t: Atomics.t = 
->>>>>>> c45d6e66
-  let rec aux t : types list = 
-    match (type_kind_opt sigma t) with
-    | Some SortType t -> [] (* Might be possible to get atomics from also *)
-    | Some CastType (tt, t) -> [] (* Dont know if we need this *)
-    | Some ProdType (n, t1, t2) -> aux t1 @ aux t2
-    | Some LetInType _ -> [] 
-    | Some AtomicType (t, ta) ->
-      t :: (Array.map aux ta |> Array.to_list |> List.flatten);
-    | None -> [] (* Lol :) *)
-    in
-  aux t |>
-  Atomics.of_list
-
-let debug_print_atomics env sigma atomics = 
-<<<<<<< HEAD
-  Atomics.fold (fun t l -> (Pp.string_of_ppcmds (pr_econstr_env env sigma t ) |> Printf.sprintf "%s") :: l) atomics [] |>
-  String.concat "," |>
-  Printf.eprintf "Atomics: [%s]\n"
-
-
-let finalScore score size = Float.sub size (Float.mul score 5.) 
-(* Lower is better *)
-(* The 5 value is just a placeholder and has not been beenchmarked *)
-=======
-  Atomics.fold (fun t l -> (Pp.string_of_ppcmds (pr_econstr_env env sigma t ) |> Printf.sprintf "%s") :: l) atomics [] 
-  |> String.concat "," 
-  |> Printf.eprintf "Atomics: [%s]\n"
-
-let debug_print_decomposed env sigma c =
-  let (list, other_c) = decompose_prod sigma c in 
-  list
-  |> List.map snd 
-  |> List.cons other_c
-  |> List.map (fun typ -> typ |> pr_econstr_env env sigma |> Pp.string_of_ppcmds) 
-  |> List.rev
-  |> String.concat "; " 
-  |> Printf.eprintf "[%s]\n"
->>>>>>> c45d6e66
-
-let compare_atomics (goal : Atomics.t) (a1, _ : Atomics.t * _) (a2, _ : Atomics.t * _) : int = 
-  match (Atomics.inter a1 goal, Atomics.inter a2 goal) with
-  | r1, r2 when Atomics.cardinal r1 = Atomics.cardinal r2 -> 
-    (* If the size is equal, priotize the one with fewest types *)
-    compare (Atomics.cardinal a1) (Atomics.cardinal a2)
-  | r1, r2 -> 
-    (* Return the set with largest overlap, so we sort in increasing order swap the arguments *)
-    compare (Atomics.cardinal r2) (Atomics.cardinal r1)
-
-<<<<<<< HEAD
-let rank_choices_unf (goal : Evd.econstr) sigma env lemmas : CompletionItems.completion_item list =
-=======
-let split_types sigma c =
-  let (list, other_c) = decompose_prod sigma c in 
-  list 
-  |> List.map snd
-  |> List.cons other_c
-  |> List.map (fun typ -> atomic_types sigma typ)
-  |> List.fold_left (fun (acc, result) item -> (Atomics.union acc item, Atomics.union acc item :: result)) (Atomics.empty, [])
-  |> snd
-
-let best_subtype sigma goal c = 
-  c |> split_types sigma |> List.map (fun a -> (a, a)) |> List.stable_sort (compare_atomics goal) |> List.hd |> fst
-
-let compare_types (goal : Atomics.t) (sigma: Evd.evar_map) (a1, _ : types * _) (a2, _ : types * _) : int = 
-  let a1_best = best_subtype sigma goal a1 in
-  let a2_best = best_subtype sigma goal a2 in
-  match (Atomics.inter a1_best goal, Atomics.inter a2_best goal) with
-  | r1, r2 when Atomics.cardinal r1 = Atomics.cardinal r2 -> 
-    (* If the size is equal, priotize the one with fewest types *)
-    compare (Atomics.cardinal (atomic_types sigma a1)) (Atomics.cardinal (atomic_types sigma a2))
-  | r1, r2 -> 
-    (* Return the set with largest overlap, so we sort in increasing order swap the arguments *)
-    compare (Atomics.cardinal r2) (Atomics.cardinal r1)
-
-let filter_options a = 
-  a |> Array.to_list |> Option.List.flatten |> Array.of_list
-
-let unifier_kind sigma (t : types) : unifier option = 
-  let rec aux bruijn t = match kind sigma t with
-    | Sort s -> SortUniType s |> Option.make
-    | Cast (c,_,t) -> failwith "Not implemented"
-    | Prod (na,t,c) -> aux (aux bruijn t :: bruijn) c
-    | LetIn (na,b,t,c) -> failwith "Not implemented"
-    | App (c,l) -> 
-      let l' = Array.map (aux bruijn) l in
-      AtomicUniType (c, filter_options l') |> Option.make
-    | Rel i -> List.nth bruijn (i-1)
-    | (Meta _ | Var _ | Evar _ | Const _
-    | Proj _ | Case _ | Fix _ | CoFix _ | Ind _)
-      -> AtomicUniType (t,[||]) |> Option.make
-    | (Lambda _ | Construct _ | Int _ | Float _ | Array _) -> None
-  in
-  aux [] t
-
-let score_unifier evd (goal : unifier) (u : unifier) : float =
-  let rec aux g u : float = match (g, u) with
-    | SortUniType s1, SortUniType s2 -> if ESorts.equal evd s1 s2 then 1. else 0.
-    (* We might want to check if the t in AtomicUniType actually belongs in the sort*)
-    | SortUniType _, _ -> 0. (* If the goal has a sort then it has to match *)
-    | _, SortUniType _ -> 1.
-    | AtomicUniType (t1, ua1), AtomicUniType (t2, ua2) -> 
-      let c = EConstr.compare_constr evd (EConstr.eq_constr evd) t1 t2 |> Bool.to_float in
-      if Array.length ua1 <> Array.length ua2 then c
-      else (Float.add) c (Array.map2 aux ua1 ua2 |> Array.fold_left (Float.add) 0.)
-  in
-  aux goal u
-
-let unpack_unifier u : unifier list = 
-  let res = ref [] in
-  let rec aux u = match u with
-    | SortUniType s -> ();
-    | AtomicUniType (t, ua) -> 
-      res := u :: !res;
-      Array.iter aux ua
-  in
-  aux u;
-  !res
-
-let size_unifier u = 
-  let rec aux u = match u with
-    | SortUniType s -> 1l
-    | AtomicUniType (t, ua) -> Array.fold_left (fun acc u -> Int32.add acc (aux u)) 1l ua
-  in
-  aux u
-
-let print_unifier env sigma u =
-  let rec aux i u =
-    Printf.eprintf "%s" (String.init i (fun _ -> ' '));
-    match u with
-    | SortUniType s -> Printf.eprintf "SortUniType: ";
-      (match ESorts.kind sigma s with 
-      | SProp -> Printf.eprintf "SProp\n";
-      | Prop -> Printf.eprintf "Prop\n";
-      | Set  -> Printf.eprintf "Set\n";
-      | Type u -> Printf.eprintf "Type\n";
-      | QSort (u, l) -> Printf.eprintf "QSort\n";
-      )
-    | AtomicUniType (t, ua) -> 
-      Printf.eprintf "AtomicUniType %s\n" (Pp.string_of_ppcmds (pr_econstr_env env sigma t));
-      Array.iter (fun u -> aux (i + 1) u) ua
-  in
-  aux 0 u
-
-let debug_print_unifier env sigma t : unit = 
-  match (unifier_kind sigma t) with
-  | None -> Printf.eprintf "None\n"
-  | Some unf -> List.iter (fun u -> Printf.eprintf "Size: %d\n" (size_unifier u |> Int32.to_int);
-    print_unifier env sigma u) (unpack_unifier unf)
-
-let finalScore score size = Float.sub size (Float.mul score 5.) 
+module SimpleAtomics = struct
+  let atomic_types sigma t: Atomics.t = 
+    let rec aux t : types list = 
+      match (type_kind_opt sigma t) with
+      | Some SortType t -> [] (* Might be possible to get atomics from also *)
+      | Some CastType (tt, t) -> [] (* Dont know if we need this *)
+      | Some ProdType (n, t1, t2) -> aux t1 @ aux t2
+      | Some LetInType _ -> [] 
+      | Some AtomicType (t, ta) ->
+        t :: (Array.map aux ta |> Array.to_list |> List.flatten);
+      | None -> [] (* Lol :) *)
+      in
+    aux t |>
+    Atomics.of_list
+
+  let debug_print_atomics env sigma atomics = 
+    Atomics.fold (fun t l -> (Pp.string_of_ppcmds (pr_econstr_env env sigma t ) |> Printf.sprintf "%s") :: l) atomics [] |>
+    String.concat "," |>
+    Printf.eprintf "Atomics: [%s]\n"
+
+  let compare_atomics (goal : Atomics.t) (a1, _ : Atomics.t * _) (a2, _ : Atomics.t * _) : int = 
+    match (Atomics.inter a1 goal, Atomics.inter a2 goal) with
+    | r1, r2 when Atomics.cardinal r1 = Atomics.cardinal r2 -> 
+      (* If the size is equal, priotize the one with fewest types *)
+      compare (Atomics.cardinal a1) (Atomics.cardinal a2)
+    | r1, r2 -> 
+      (* Return the set with largest overlap, so we sort in increasing order swap the arguments *)
+      compare (Atomics.cardinal r2) (Atomics.cardinal r1)
+
+  let rank (goal : Evd.econstr) sigma env lemmas : CompletionItems.completion_item list =
+    let lemmaAtomics = List.map (fun (l : CompletionItems.completion_item) -> 
+      (atomic_types sigma (of_constr l.typ), l)
+    ) lemmas in
+    let goalAtomics = atomic_types sigma goal in
+    List.stable_sort (compare_atomics goalAtomics) lemmaAtomics |> 
+    List.map snd 
+end 
+
+module Split = struct
+  let split_types sigma c =
+    let (list, other_c) = decompose_prod sigma c in 
+    list 
+    |> List.map snd
+    |> List.cons other_c
+    |> List.map (fun typ -> SimpleAtomics.atomic_types sigma typ)
+    |> List.fold_left (fun (acc, result) item -> (Atomics.union acc item, Atomics.union acc item :: result)) (Atomics.empty, [])
+    |> snd
+
+  let best_subtype sigma goal c = 
+    c |> split_types sigma |> List.map (fun a -> (a, a)) |> List.stable_sort (SimpleAtomics.compare_atomics goal) |> List.hd |> fst
+
+  let rank (goal : Evd.econstr) sigma env lemmas : CompletionItems.completion_item list =
+    (*Split type intersection: Split the lemmas by implications, compare the suffix to the goal, pick best match*)
+    let goal = SimpleAtomics.atomic_types sigma goal in
+    let lemmaTypes = List.map (fun (l : CompletionItems.completion_item) -> 
+      let best = best_subtype sigma goal (of_constr l.typ) in
+      (best, l)
+    ) lemmas in
+    List.stable_sort (SimpleAtomics.compare_atomics goal) lemmaTypes |> 
+    List.map snd
+end
+
+module Structured = struct
+  type unifier = 
+    | SortUniType of ESorts.t
+    | AtomicUniType of types * unifier array
+
+  (* This is extremely slow, we should not convert it to a list. *)
+  let filter_options a = 
+    a |> Array.to_list |> Option.List.flatten |> Array.of_list
+
+  let unifier_kind sigma (t : types) : unifier option = 
+    let rec aux bruijn t = match kind sigma t with
+      | Sort s -> SortUniType s |> Option.make
+      | Cast (c,_,t) -> failwith "Not implemented"
+      | Prod (na,t,c) -> aux (aux bruijn t :: bruijn) c
+      | LetIn (na,b,t,c) -> failwith "Not implemented"
+      | App (c,l) -> 
+        let l' = Array.map (aux bruijn) l in
+        AtomicUniType (c, filter_options l') |> Option.make
+      | Rel i -> List.nth bruijn (i-1)
+      | (Meta _ | Var _ | Evar _ | Const _
+      | Proj _ | Case _ | Fix _ | CoFix _ | Ind _)
+        -> AtomicUniType (t,[||]) |> Option.make
+      | (Lambda _ | Construct _ | Int _ | Float _ | Array _) -> None
+    in
+    aux [] t
+
+  let debug_print_unifier env sigma t : unit = 
+    let rec aux i u =
+      Printf.eprintf "%s" (String.init i (fun _ -> ' '));
+      match u with
+      | SortUniType s -> Printf.eprintf "SortUniType: ";
+        (match ESorts.kind sigma s with 
+        | SProp -> Printf.eprintf "SProp\n";
+        | Prop -> Printf.eprintf "Prop\n";
+        | Set  -> Printf.eprintf "Set\n";
+        | Type u -> Printf.eprintf "Type\n";
+        | QSort (u, l) -> Printf.eprintf "QSort\n";
+        )
+      | AtomicUniType (t, ua) -> 
+        Printf.eprintf "AtomicUniType %s\n" (Pp.string_of_ppcmds (pr_econstr_env env sigma t));
+        Array.iter (fun u -> aux (i + 1) u) ua
+    in
+    Option.iter (aux 0) (unifier_kind sigma t) 
+
+  let debug_print_kind_of_type sigma env k: unit = 
+    let rec aux i k = 
+      Printf.eprintf "%s" (String.init i (fun _ -> ' '));
+      match k with
+      | Some SortType t -> 
+        Printf.eprintf "SortType\n"; 
+      | Some CastType (tt, t) ->
+        Printf.eprintf "CastType\n"; 
+      | Some ProdType (n, t1, t2) ->
+        Printf.eprintf "ProdType %s\n" (Names.Name.print n.binder_name |> Pp.string_of_ppcmds); 
+        aux (i+1) (type_kind_opt sigma t1);
+        aux (i+1) (type_kind_opt sigma t2);
+      | Some LetInType _ ->
+        Printf.eprintf "LetInType\n"; 
+      | Some AtomicType (t, ta) -> 
+        Printf.eprintf "AtomicType %s\n" (Pp.string_of_ppcmds (pr_econstr_env env sigma t)); 
+        Array.iter (fun t -> type_kind_opt sigma t |> aux (i+1)) ta;
+      | None -> () (* Lol :) *)
+      in
+    aux 0 k
+    
+  let filter_options a = 
+    a |> Array.to_list |> Option.List.flatten |> Array.of_list
+
+  let unifier_kind sigma (t : types) : unifier option = 
+    let rec aux bruijn t = match kind sigma t with
+      | Sort s -> SortUniType s |> Option.make
+      | Cast (c,_,t) -> failwith "Not implemented"
+      | Prod (na,t,c) -> aux (aux bruijn t :: bruijn) c
+      | LetIn (na,b,t,c) -> failwith "Not implemented"
+      | App (c,l) -> 
+        let l' = Array.map (aux bruijn) l in
+        AtomicUniType (c, filter_options l') |> Option.make
+      | Rel i -> List.nth bruijn (i-1)
+      | (Meta _ | Var _ | Evar _ | Const _
+      | Proj _ | Case _ | Fix _ | CoFix _ | Ind _)
+        -> AtomicUniType (t,[||]) |> Option.make
+      | (Lambda _ | Construct _ | Int _ | Float _ | Array _) -> None
+    in
+    aux [] t
+
+  let score_unifier evd (goal : unifier) (u : unifier) : float =
+    let rec aux g u : float = match (g, u) with
+      | SortUniType s1, SortUniType s2 -> if ESorts.equal evd s1 s2 then 1. else 0.
+      (* We might want to check if the t in AtomicUniType actually belongs in the sort*)
+      | SortUniType _, _ -> 0. (* If the goal has a sort then it has to match *)
+      | _, SortUniType _ -> 1.
+      | AtomicUniType (t1, ua1), AtomicUniType (t2, ua2) -> 
+        let c = EConstr.compare_constr evd (EConstr.eq_constr evd) t1 t2 |> Bool.to_float in
+        if Array.length ua1 <> Array.length ua2 then c
+        else (Float.add) c (Array.map2 aux ua1 ua2 |> Array.fold_left (Float.add) 0.)
+    in
+    aux goal u
+
+  let unpack_unifier u : unifier list = 
+    let res = ref [] in
+    let rec aux u = match u with
+      | SortUniType s -> ();
+      | AtomicUniType (t, ua) -> 
+        res := u :: !res;
+        Array.iter aux ua
+    in
+    aux u;
+    !res
+
+  let size_unifier u = 
+    let rec aux u = match u with
+      | SortUniType s -> 1l
+      | AtomicUniType (t, ua) -> Array.fold_left (fun acc u -> Int32.add acc (aux u)) 1l ua
+    in
+    aux u
+
+  let finalScore score size = Float.sub size (Float.mul score 5.) 
+  (* A Lower score is better as we are sorting in ascending order *)
+  (* The 5 value is just a placeholder and has not been beenchmarked *)
+
+  let rank (goal : Evd.econstr) sigma env lemmas : CompletionItems.completion_item list =
+    Printf.eprintf "Goal\n:";
+    debug_print_unifier env sigma goal;
+    match unifier_kind sigma goal with
+    | None -> lemmas
+    | Some goalUnf -> 
+      let lemmaUnfs = List.map (fun (l : CompletionItems.completion_item) -> 
+        match (unifier_kind sigma (of_constr l.typ)) with
+        | None -> ((Float.min_float), l)
+        | Some unf -> 
+          let scores = List.map (score_unifier sigma goalUnf) (unpack_unifier unf) in
+          let size = size_unifier unf |> Int32.to_float in
+          let maxScore = List.fold_left Float.max 0. scores in
+          let final = finalScore maxScore size in
+          l.debug_info <- (Printf.sprintf "Score: %f, Size: %f, Final Score: %f" maxScore size final);
+          (final, l)
+      ) lemmas in
+      let sorted = List.stable_sort (fun (x, _) (y, _) -> Float.compare x y) lemmaUnfs in
+      Printf.eprintf "Best Result:\n";
+      debug_print_unifier env sigma (List.nth sorted 0 |> snd |> (fun v -> v.typ)|> of_constr);
+      debug_print_kind_of_type sigma env (List.nth sorted 0 |> snd |> (fun v -> v.typ)|> of_constr |> type_kind_opt sigma);
+      List.map snd sorted
+end
 
 (*Heuristics*)
 
-let rank_simple_type_intersection (goal : Evd.econstr) sigma env lemmas : CompletionItems.completion_item list =
-  let lemmaAtomics = List.map (fun (l : CompletionItems.completion_item) -> 
-    (atomic_types sigma (of_constr l.typ), l)
-  ) lemmas in
-  let goalAtomics = atomic_types sigma goal in
-  List.stable_sort (compare_atomics goalAtomics) lemmaAtomics |> 
-  List.map snd 
-  
-
-let rank_split_type_intersection (goal : Evd.econstr) sigma env lemmas : CompletionItems.completion_item list =
-  (*Split type intersection: Split the lemmas by implications, compare the suffix to the goal, pick best match*)
-  let lemmaTypes = List.map (fun (l : CompletionItems.completion_item) -> 
-    (of_constr l.typ, l)
-  ) lemmas in
-  let goalAtomics = atomic_types sigma goal in
-  List.stable_sort (compare_types goalAtomics sigma) lemmaTypes |> 
-  List.map snd
-
-let rank_structured_type_evaluation (goal : Evd.econstr) sigma env lemmas : CompletionItems.completion_item list =
->>>>>>> c45d6e66
-  match unifier_kind sigma goal with
-  | None -> lemmas
-  | Some goalUnf -> 
-    let lemmaUnfs = List.map (fun (l : CompletionItems.completion_item) -> 
-      match (unifier_kind sigma (of_constr l.typ)) with
-      | None -> ((Float.min_float), l)
-      | Some unf -> 
-        let scores = List.map (score_unifier sigma goalUnf) (unpack_unifier unf) in
-        let size = size_unifier unf |> Int32.to_float in
-        let maxScore = List.fold_left Float.max 0. scores in
-        let final = finalScore maxScore size in
-<<<<<<< HEAD
-        l.debug_info <- (Printf.sprintf "Score: %f, Size: %f, Final Score: %f" maxScore size final);
-=======
->>>>>>> c45d6e66
-        (final, l)
-    ) lemmas in
-    let sorted = List.stable_sort (fun (x, _) (y, _) -> Float.compare x y) lemmaUnfs in
-    Printf.eprintf "Best Result:\n";
-    debug_print_unifier env sigma (List.nth sorted 0 |> snd |> (fun v -> v.typ)|> of_constr);
-    debug_print_kind_of_type sigma env (List.nth sorted 0 |> snd |> (fun v -> v.typ)|> of_constr |> type_kind_opt sigma);
-    List.map snd sorted
-
-<<<<<<< HEAD
-let rank_choices (goal : Evd.econstr) sigma env lemmas : CompletionItems.completion_item list =
-  let lemmaAtomics = List.map (fun (l : CompletionItems.completion_item) -> 
-    (atomic_types sigma env (of_constr l.typ), l)
-  ) lemmas in
-  let goalAtomics = atomic_types sigma env goal in
-  List.stable_sort (compare_atomics goalAtomics) lemmaAtomics |> 
-  List.map snd
-=======
-(*Put the chosen heuristic on the line below*)
 let rank_choices algorithm = 
+  let open Lsp.LspData.Settings.RankingAlgoritm in
   match algorithm with
-  | "simple_type_intersection" -> rank_simple_type_intersection
-  | "split_type_intersection" -> rank_split_type_intersection
-  | "structured_type_evalutation" -> rank_structured_type_evaluation
-  | _ -> failwith "algorithm not found"
->>>>>>> c45d6e66
+  | SimpleTypeIntersection -> SimpleAtomics.rank
+  | SplitTypeIntersection -> Split.rank
+  | StructuredTypeEvaluation -> Structured.rank
 
 let get_hyps st loc =
   let mk_hyps sigma goal =
@@ -444,45 +301,16 @@
   in
   List.rev (sub_list n [] l)
 
-<<<<<<< HEAD
-let get_completion_items ~id params st loc =
+let get_completion_items ~id params st loc algorithm =
   try 
     let open Yojson.Basic.Util in
-    let lemmasOption = DocumentManager.get_lemmas st loc in
-    let goal, sigma, env = get_goal_type st (Some loc) in
-    Printf.eprintf "Goal\n:";
-    debug_print_unifier env sigma goal;
-    let lemmas = lemmasOption |> Option.map 
-      (fun l -> 
-        rank_choices_unf goal sigma env l |> 
-        take 10000 |> 
-        List.map CompletionItems.pp_completion_item
-      ) in
-    lemmas
-    |> function 
-    | Some l -> Result.Ok l
-    | None -> Error ("Error in creating completion items")
+    match get_goal_type_option st (Some loc), DocumentManager.get_lemmas st loc with
+    | None, _ | _ , None -> Error ("Error in creating completion items")
+    | Some (goal, sigma, env), Some lemmas ->
+      rank_choices algorithm goal sigma env lemmas
+      |> take 10000 
+      |> List.map CompletionItems.pp_completion_item 
+      |> Result.ok
   with e -> 
     Printf.eprintf "Error in creating completion items: %s" (Printexc.to_string e);
-    Error ("Error in creating completion items: " ^ (Printexc.to_string e))
-=======
-let get_completion_items ~id params st loc algorithm =
-  let open Yojson.Basic.Util in
-  let hypotheses = get_hyps st loc in
-  let lemmasOption = DocumentManager.get_lemmas st loc in
-  let result = get_goal_type_option st (Some loc)
-  |> Option.map (fun (goal, sigma, env) -> 
-    let lemmas = lemmasOption |> Option.map 
-      (fun l -> 
-        rank_choices algorithm goal sigma env l
-        |> take 10000 
-        |> List.map CompletionItems.pp_completion_item
-      ) in
-    [lemmas; hypotheses] 
-    |> List.map (Option.default []) 
-    |> List.flatten
-  ) 
-  |> Option.default [] in
-  if result = [] then Printf.eprintf "No results\n";
-  result
->>>>>>> c45d6e66
+    Error ("Error in creating completion items: " ^ (Printexc.to_string e))