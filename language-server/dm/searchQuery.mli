--- conflicted
+++ resolved
@@ -20,10 +20,5 @@
   Environ.env ->
   Evd.evar_map ->
   (bool * Vernacexpr.search_request) list ->
-<<<<<<< HEAD
-  Vernacexpr.search_restriction ->
-  notification Sel.Event.t list
-=======
   Libnames.qualid list Vernacexpr.search_restriction ->
-  notification Sel.event list
->>>>>>> 84032c7f
+  notification Sel.Event.t list